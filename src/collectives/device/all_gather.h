/*************************************************************************
 * Copyright (c) 2015-2020, NVIDIA CORPORATION. All rights reserved.
 *
 * See LICENSE.txt for license information
 ************************************************************************/

#include "devcomm.h"
#include "primitives.h"
#include "collectives.h"
#include "sccl_interpreter.h"

template<class FUNC, typename T, int UNROLL>
class ncclFunction<ncclFuncAllGather, NCCL_ALGO_RING, NCCL_PROTO_SIMPLE, FUNC, T, UNROLL> {
  public:
    __device__ void run(struct ncclWorkElem* args) {
      const int tid = threadIdx.x;
      const int nthreads = args->nThreads-WARP_SIZE;
      const int bid = args->coll.bid;
      const int nChannels = args->coll.nChannels;
      struct ncclDevComm* comm = args->comm;
      struct ncclChannel* channel = comm->channels+blockIdx.x;
      struct ncclRing* ring = &channel->ring;
      const int stepSize = comm->buffSizes[NCCL_PROTO_SIMPLE] / (sizeof(T)*NCCL_STEPS);
      const int chunkSize = stepSize * ALLGATHER_CHUNKSTEPS;
      const int nranks = comm->nRanks;
      const ssize_t loopSize = nChannels*(ssize_t)chunkSize;
      const ssize_t size = args->coll.count;

      // Compute pointers
      const T * __restrict__ thisInput = (const T*)args->sendbuff;
      T * __restrict__ thisOutput = (T*)args->recvbuff;

      ncclPrimitives<UNROLL, ALLGATHER_CHUNKSTEPS/ALLGATHER_SLICESTEPS, ALLGATHER_SLICESTEPS, T, 1, 1, 1, FUNC>
        prims(tid, nthreads, &ring->prev, &ring->next, thisOutput, stepSize, channel, comm, ncclShmem->ptrs, 0);

      for (ssize_t gridOffset = 0; gridOffset < size; gridOffset += loopSize) {
        int realChunkSize = min(chunkSize, DIVUP(size-gridOffset,nChannels));
        ALIGN_SIZE(realChunkSize, nthreads*sizeof(uint64_t)/sizeof(T));
        ssize_t chunkOffset = gridOffset + bid*realChunkSize;

        /////////////// begin AllGather steps ///////////////
        ssize_t offset;
        int nelem = min(realChunkSize, size-chunkOffset);
        int rankDest;

        // step 0: push data to next GPU
        rankDest = ring->devUserRanks[0];
        offset = chunkOffset + rankDest * size;

        if (thisInput + chunkOffset == thisOutput + offset) { // In place
          prims.directSend(thisInput+chunkOffset, offset, nelem);
        } else {
          prims.directCopySend(thisInput+chunkOffset, thisOutput+offset, offset, nelem);
        }

        // k-2 steps: copy to next GPU
        for (int j=1; j<nranks-1; ++j) {
          rankDest = ring->devUserRanks[nranks-j];
          offset = chunkOffset + rankDest * size;

          prims.directRecvCopySend(thisOutput+offset, offset, nelem);
        }

        // Make final copy from buffer to dest.
        rankDest = ring->devUserRanks[1];
        offset = chunkOffset + rankDest * size;

        // Final wait/copy.
        prims.directRecv(thisOutput+offset, offset, nelem);
      }
    }
};

template<class FUNC, typename T, int UNROLL>
class ncclFunction<ncclFuncAllGather, NCCL_ALGO_RING, NCCL_PROTO_LL, FUNC, T, UNROLL> {
  public:
    __device__ void run(struct ncclWorkElem* args) {
      const int tid = threadIdx.x;
      const int nthreads = args->nThreads;
      const int bid = args->coll.bid;
      const int nChannels = args->coll.nChannels;
      struct ncclDevComm* comm = args->comm;
      struct ncclChannel* channel = comm->channels+blockIdx.x;
      struct ncclRing* ring = &channel->ring;
      const int stepLines = comm->buffSizes[NCCL_PROTO_LL] / (sizeof(union ncclLLFifoLine)*NCCL_STEPS);
      ssize_t chunkSize = stepLines * sizeof(uint64_t) / sizeof(T);
      const int nranks = comm->nRanks;
      const ssize_t loopSize = nChannels*chunkSize;
      const ssize_t size = args->coll.count;

      ncclLLPrimitives<T, FUNC, 1, 1> LLprims(tid, nthreads, &ring->prev, &ring->next, stepLines, channel, comm);

      // Compute pointers
      const T * __restrict__ thisInput = (const T*)args->sendbuff;
      T * __restrict__ thisOutput = (T*)args->recvbuff;

      for (ssize_t gridOffset = 0; gridOffset < size; gridOffset += loopSize) {
        if (size-gridOffset < loopSize) {
          chunkSize = args->coll.lastChunkSize;
        }
        ssize_t chunkOffset = gridOffset + bid*chunkSize;

        /////////////// begin AllGather steps ///////////////
        ssize_t offset;
        int nelem = min(chunkSize, size-chunkOffset);
        int rankDest;

        // step 0: push data to next GPU
        rankDest = ring->devUserRanks[0];
        offset = chunkOffset + rankDest * size;

        if (thisInput + chunkOffset == thisOutput + offset) { // In place
          LLprims.send(thisInput+chunkOffset, nelem);
        } else {
          LLprims.copySend(thisInput+chunkOffset, thisOutput+offset, nelem);
        }

        // k-2 steps: copy to next GPU
        for (int j=1; j<nranks-1; ++j) {
          rankDest = ring->devUserRanks[nranks-j];
          offset = chunkOffset + rankDest * size;

          LLprims.recvCopySend(thisOutput+offset, nelem);
        }

        // step k-1: final store
        rankDest = ring->devUserRanks[1];
        offset = chunkOffset + rankDest * size;

        LLprims.recv(thisOutput+offset, nelem);
      }
    }
};

template<class FUNC, typename T, int UNROLL>
class ncclFunction<ncclFuncAllGather, NCCL_ALGO_RING, NCCL_PROTO_LL128, FUNC, T, UNROLL> {
  public:
    __device__ void run(struct ncclWorkElem* args) {
      const int tid = threadIdx.x;
      const int nthreads = args->nThreads;
      const int bid = args->coll.bid;
      const int nChannels = args->coll.nChannels;
      struct ncclDevComm* comm = args->comm;
      struct ncclChannel* channel = comm->channels+blockIdx.x;
      struct ncclRing* ring = &channel->ring;
      const int stepSize = comm->buffSizes[NCCL_PROTO_LL128] / (sizeof(uint64_t)*NCCL_STEPS);
      ssize_t chunkSize = stepSize*NCCL_LL128_DATAELEMS*sizeof(uint64_t) / (NCCL_LL128_LINEELEMS*sizeof(T));
      // We should not need the final /2 but it makes performance much, much smoother. Might be a bug somewhere.
      const ssize_t minChunkSize = (NCCL_LL128_SHMEM_ELEMS_PER_THREAD*nthreads*NCCL_LL128_DATAELEMS*sizeof(uint64_t))/(NCCL_LL128_LINEELEMS*sizeof(T))/2;
      const int nranks = comm->nRanks;
      const ssize_t loopSize = nChannels*chunkSize;
      const ssize_t size = args->coll.count;

      ncclLL128Primitives<T, FUNC, 1, 1> LLprims(tid, nthreads, &ring->prev, &ring->next, stepSize, channel, comm);

      // Compute pointers
      const T * __restrict__ thisInput = (const T*)args->sendbuff;
      T * __restrict__ thisOutput = (T*)args->recvbuff;

      for (ssize_t gridOffset = 0; gridOffset < size; gridOffset += loopSize) {
        chunkSize = min(DIVUP(size-gridOffset, nChannels*minChunkSize)*minChunkSize, chunkSize);

        ssize_t chunkOffset = gridOffset + bid*chunkSize;

        /////////////// begin AllGather steps ///////////////
        ssize_t offset;
        int nelem = min(chunkSize, size-chunkOffset);
        int rankDest;

        // step 0: push data to next GPU
        rankDest = ring->devUserRanks[0];
        offset = chunkOffset + rankDest * size;
        if (thisInput + chunkOffset == thisOutput + offset) { // In place
          LLprims.send(thisInput+chunkOffset, nelem);
        } else {
          LLprims.copySend(thisInput+chunkOffset, thisOutput+offset, nelem);
        }

        // k-2 steps: copy to next GPU
        for (int j=1; j<nranks-1; ++j) {
          rankDest = ring->devUserRanks[nranks-j];
          offset = chunkOffset + rankDest * size;

          LLprims.recvCopySend(thisOutput+offset, nelem);
        }

        // step k-1: final store
        rankDest = ring->devUserRanks[1];
        offset = chunkOffset + rankDest * size;

        LLprims.recv(thisOutput+offset, nelem);
      }
    }
};

template<int PROTO, class FUNC, typename T, int UNROLL>
class ncclFunction<ncclFuncAllGather, NCCL_ALGO_TREE, PROTO, FUNC, T, UNROLL> {
  public:
    __device__ void run(struct ncclWorkElem* args) {}
};

template<int PROTO, class FUNC, typename T, int UNROLL>
class ncclFunction<ncclFuncAllGather, NCCL_ALGO_COLLNET, PROTO, FUNC, T, UNROLL> {
  public:
    __device__ void run(struct ncclWorkElem* args) {}
};

template<class FUNC, typename T, int UNROLL>
class ncclFunction<ncclFuncAllGather, NCCL_ALGO_SCCL, NCCL_PROTO_SIMPLE, FUNC, T, UNROLL> {
  public:
    __device__ void run(struct ncclWorkElem* args) {
<<<<<<< HEAD
      // scclFunctionSimple<FUNC, T, UNROLL> scclfunc;
      // scclfunc.run(args);
=======
      scclFunctionSimple<FUNC, T, UNROLL> scclfunc;
      scclfunc.run(args, args->comm->nRanks);
>>>>>>> 782b2b24
    }
};

template<class FUNC, typename T, int UNROLL>
class ncclFunction<ncclFuncAllGather, NCCL_ALGO_SCCL, NCCL_PROTO_LL128, FUNC, T, UNROLL> {
  public:
    __device__ void run(struct ncclWorkElem* args) {
<<<<<<< HEAD
      // scclFunctionLL128<FUNC, T, UNROLL> scclfunc;
      // scclfunc.run(args);
=======
      scclFunctionLL128<FUNC, T, UNROLL> scclfunc;
      scclfunc.run(args, args->comm->nRanks);
>>>>>>> 782b2b24
    }
};

template<class FUNC, typename T, int UNROLL>
class ncclFunction<ncclFuncAllGather, NCCL_ALGO_SCCL, NCCL_PROTO_LL, FUNC, T, UNROLL> {
  public:
    __device__ void run(struct ncclWorkElem* args) {
<<<<<<< HEAD
      //TODO: 
      // scclFunctionLL<FUNC, T, UNROLL> scclfunc;
      // scclfunc.run(args);
=======
      scclFunctionLL<FUNC, T, UNROLL> scclfunc;
      scclfunc.run(args, args->comm->nRanks);
>>>>>>> 782b2b24
    }
};<|MERGE_RESOLUTION|>--- conflicted
+++ resolved
@@ -209,13 +209,8 @@
 class ncclFunction<ncclFuncAllGather, NCCL_ALGO_SCCL, NCCL_PROTO_SIMPLE, FUNC, T, UNROLL> {
   public:
     __device__ void run(struct ncclWorkElem* args) {
-<<<<<<< HEAD
-      // scclFunctionSimple<FUNC, T, UNROLL> scclfunc;
-      // scclfunc.run(args);
-=======
       scclFunctionSimple<FUNC, T, UNROLL> scclfunc;
       scclfunc.run(args, args->comm->nRanks);
->>>>>>> 782b2b24
     }
 };
 
@@ -223,13 +218,8 @@
 class ncclFunction<ncclFuncAllGather, NCCL_ALGO_SCCL, NCCL_PROTO_LL128, FUNC, T, UNROLL> {
   public:
     __device__ void run(struct ncclWorkElem* args) {
-<<<<<<< HEAD
-      // scclFunctionLL128<FUNC, T, UNROLL> scclfunc;
-      // scclfunc.run(args);
-=======
       scclFunctionLL128<FUNC, T, UNROLL> scclfunc;
       scclfunc.run(args, args->comm->nRanks);
->>>>>>> 782b2b24
     }
 };
 
@@ -237,13 +227,7 @@
 class ncclFunction<ncclFuncAllGather, NCCL_ALGO_SCCL, NCCL_PROTO_LL, FUNC, T, UNROLL> {
   public:
     __device__ void run(struct ncclWorkElem* args) {
-<<<<<<< HEAD
-      //TODO: 
-      // scclFunctionLL<FUNC, T, UNROLL> scclfunc;
-      // scclfunc.run(args);
-=======
       scclFunctionLL<FUNC, T, UNROLL> scclfunc;
       scclfunc.run(args, args->comm->nRanks);
->>>>>>> 782b2b24
     }
 };