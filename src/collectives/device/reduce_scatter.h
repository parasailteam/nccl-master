/*************************************************************************
 * Copyright (c) 2015-2020, NVIDIA CORPORATION. All rights reserved.
 *
 * See LICENSE.txt for license information
 ************************************************************************/

#include "devcomm.h"
#include "primitives.h"
#include "collectives.h"
#include "sccl_interpreter.h"


template<class FUNC, typename T, int UNROLL>
class ncclFunction<ncclFuncReduceScatter, NCCL_ALGO_RING, NCCL_PROTO_SIMPLE, FUNC, T, UNROLL> {
  public:
    __device__ void run(struct ncclWorkElem* args) {
      const int tid = threadIdx.x;
      const int nthreads = args->nThreads-WARP_SIZE;
      const int bid = args->coll.bid;
      const int nChannels = args->coll.nChannels;
      struct ncclDevComm* comm = args->comm;
      struct ncclChannel* channel = comm->channels+blockIdx.x;
      struct ncclRing* ring = &channel->ring;
      const int stepSize = comm->buffSizes[NCCL_PROTO_SIMPLE] / (sizeof(T)*NCCL_STEPS);
      const int chunkSize = stepSize * REDUCESCATTER_CHUNKSTEPS;
      const int nranks = comm->nRanks;
      const ssize_t loopSize = nChannels*(ssize_t)chunkSize;
      const ssize_t size = args->coll.count;

      // Compute pointers
      const T * __restrict__ thisInput = (const T*)args->sendbuff;
      T * __restrict__ thisOutput = (T*)args->recvbuff;

      ncclPrimitives<UNROLL, REDUCESCATTER_CHUNKSTEPS/REDUCESCATTER_SLICESTEPS, REDUCESCATTER_SLICESTEPS, T, 1, 1, 0, FUNC>
        prims(tid, nthreads, &ring->prev, &ring->next, NULL, stepSize, channel, comm, ncclShmem->ptrs, 0);

      for (ssize_t gridOffset = 0; gridOffset < size; gridOffset += loopSize) {
        int realChunkSize = min(chunkSize, DIVUP(size-gridOffset,nChannels));
        ALIGN_SIZE(realChunkSize, nthreads*sizeof(uint64_t)/sizeof(T));
        ssize_t chunkOffset = gridOffset + bid*realChunkSize;

        /////////////// begin ReduceScatter steps ///////////////
        ssize_t offset;
        int nelem = min(realChunkSize, size-chunkOffset);
        int rankDest;

        // step 0: push data to next GPU
        rankDest = ring->devUserRanks[nranks-1];
        offset = chunkOffset + rankDest * size;

        prims.send(thisInput+offset, nelem);

        // k-2 steps: reduce and copy to next GPU
        for (int j=2; j<nranks; ++j) {
          rankDest = ring->devUserRanks[nranks-j];
          offset = chunkOffset + rankDest * size;

          prims.recvReduceSend(thisInput+offset, nelem);
        }

        // step k-1: reduce this buffer and data, which will produce the final result
        rankDest = ring->devUserRanks[0];
        offset = chunkOffset + rankDest * size;

        prims.recvReduceCopy(thisInput+offset, thisOutput+chunkOffset, nelem);
      }
    }
};

template<class FUNC, typename T, int UNROLL>
class ncclFunction<ncclFuncReduceScatter, NCCL_ALGO_RING, NCCL_PROTO_LL, FUNC, T, UNROLL> {
  public:
    __device__ void run(struct ncclWorkElem* args) {
      const int tid = threadIdx.x;
      const int nthreads = args->nThreads;
      const int bid = args->coll.bid;
      const int nChannels = args->coll.nChannels;
      struct ncclDevComm* comm = args->comm;
      struct ncclChannel* channel = comm->channels+blockIdx.x;
      struct ncclRing* ring = &channel->ring;
      const int stepLines = comm->buffSizes[NCCL_PROTO_LL] / (sizeof(union ncclLLFifoLine)*NCCL_STEPS);
      ssize_t chunkSize = stepLines * sizeof(uint64_t) / sizeof(T);
      const int nranks = comm->nRanks;
      const ssize_t loopSize = nChannels*chunkSize;
      const ssize_t size = args->coll.count;

      ncclLLPrimitives<T, FUNC, 1, 1> LLprims(tid, nthreads, &ring->prev, &ring->next, stepLines, channel, comm);

      // Compute pointers
      const T * __restrict__ thisInput = (const T*)args->sendbuff;
      T * __restrict__ thisOutput = (T*)args->recvbuff;

      for (ssize_t gridOffset = 0; gridOffset < size; gridOffset += loopSize) {
        if (size-gridOffset < loopSize) {
          chunkSize = args->coll.lastChunkSize;
        }
        ssize_t chunkOffset = gridOffset + bid*chunkSize;

        /////////////// begin ReduceScatter steps ///////////////
        ssize_t offset;
        int nelem = min(chunkSize, size-chunkOffset);
        int rankDest;

        // step 0: push data to next GPU
        rankDest = ring->devUserRanks[nranks-1];
        offset = chunkOffset + rankDest * size;

        LLprims.send(thisInput+offset, nelem);

        // k-2 steps: reduce and copy to next GPU
        for (int j=2; j<nranks; ++j) {
          rankDest = ring->devUserRanks[nranks-j];
          offset = chunkOffset + rankDest * size;

          LLprims.recvReduceSend(thisInput+offset, nelem);
        }

        // step k-1: reduce this buffer and data, which will produce the final
        // result that we store in this data
        rankDest = ring->devUserRanks[0];
        offset = chunkOffset + rankDest * size;

        LLprims.recvReduceCopy(thisInput+offset, thisOutput+chunkOffset, nelem);
      }
    }
};

template<class FUNC, typename T, int UNROLL>
class ncclFunction<ncclFuncReduceScatter, NCCL_ALGO_RING, NCCL_PROTO_LL128, FUNC, T, UNROLL> {
  public:
    __device__ void run(struct ncclWorkElem* args) {
      const int tid = threadIdx.x;
      const int nthreads = args->nThreads;
      const int bid = args->coll.bid;
      const int nChannels = args->coll.nChannels;
      struct ncclDevComm* comm = args->comm;
      struct ncclChannel* channel = comm->channels+blockIdx.x;
      struct ncclRing* ring = &channel->ring;
      const int stepSize = comm->buffSizes[NCCL_PROTO_LL128] / (sizeof(uint64_t)*NCCL_STEPS);
      ssize_t chunkSize = stepSize*NCCL_LL128_DATAELEMS*sizeof(uint64_t) / (NCCL_LL128_LINEELEMS*sizeof(T));
      // We should not need the final /2 but it makes performance much, much smoother. Might be a bug somewhere.
      const ssize_t minChunkSize = (NCCL_LL128_SHMEM_ELEMS_PER_THREAD*nthreads*NCCL_LL128_DATAELEMS*sizeof(uint64_t))/(NCCL_LL128_LINEELEMS*sizeof(T))/2;
      const int nranks = comm->nRanks;
      const ssize_t loopSize = nChannels*chunkSize;
      const ssize_t size = args->coll.count;

      ncclLL128Primitives<T, FUNC, 1, 1> LLprims(tid, nthreads, &ring->prev, &ring->next, stepSize, channel, comm);

      // Compute pointers
      const T * __restrict__ thisInput = (const T*)args->sendbuff;
      T * __restrict__ thisOutput = (T*)args->recvbuff;

      for (ssize_t gridOffset = 0; gridOffset < size; gridOffset += loopSize) {
        chunkSize = min(DIVUP(size-gridOffset, nChannels*minChunkSize)*minChunkSize, chunkSize);

        ssize_t chunkOffset = gridOffset + bid*chunkSize;

        /////////////// begin ReduceScatter steps ///////////////
        ssize_t offset;
        int nelem = min(chunkSize, size-chunkOffset);
        int rankDest;

        // step 0: push data to next GPU
        rankDest = ring->devUserRanks[nranks-1];
        offset = chunkOffset + rankDest * size;

        LLprims.send(thisInput+offset, nelem);

        // k-2 steps: reduce and copy to next GPU
        for (int j=2; j<nranks; ++j) {
          rankDest = ring->devUserRanks[nranks-j];
          offset = chunkOffset + rankDest * size;

          LLprims.recvReduceSend(thisInput+offset, nelem);
        }

        // step k-1: reduce this buffer and data, which will produce the final
        // result that we store in this data
        rankDest = ring->devUserRanks[0];
        offset = chunkOffset + rankDest * size;

        LLprims.recvReduceCopy(thisInput+offset, thisOutput+chunkOffset, nelem);
      }
    }
};

template<int PROTO, class REDOP, typename T, int UNROLL>
class ncclFunction<ncclFuncReduceScatter, NCCL_ALGO_TREE, PROTO, REDOP, T, UNROLL> {
  public:
    __device__ void run(struct ncclWorkElem* args) {}
};

template<int PROTO, class REDOP, typename T, int UNROLL>
class ncclFunction<ncclFuncReduceScatter, NCCL_ALGO_COLLNET, PROTO, REDOP, T, UNROLL> {
  public:
    __device__ void run(struct ncclWorkElem* args) {}
};

template<class REDOP, typename T, int UNROLL>
class ncclFunction<ncclFuncReduceScatter, NCCL_ALGO_SCCL, NCCL_PROTO_SIMPLE, REDOP, T, UNROLL> {
  public:
    __device__ void run(struct ncclWorkElem* args) {
<<<<<<< HEAD
      scclFunctionSimple<REDOP, T, UNROLL> scclfunc;
=======
      SCCLFunctionSimple<REDOP, T, UNROLL> scclfunc;
>>>>>>> d71a7e80
      scclfunc.run(args);      
    }
};

template<class REDOP, typename T, int UNROLL>
class ncclFunction<ncclFuncReduceScatter, NCCL_ALGO_SCCL, NCCL_PROTO_LL128, REDOP, T, UNROLL> {
  public:
    __device__ void run(struct ncclWorkElem* args) {
<<<<<<< HEAD
      scclFunctionLL128<REDOP, T, UNROLL> scclfunc;
=======
      SCCLFunctionLL128<REDOP, T, UNROLL> scclfunc;
>>>>>>> d71a7e80
      scclfunc.run(args);      
    }
};

template<class REDOP, typename T, int UNROLL>
class ncclFunction<ncclFuncReduceScatter, NCCL_ALGO_SCCL, NCCL_PROTO_LL, REDOP, T, UNROLL> {
  public:
    __device__ void run(struct ncclWorkElem* args) {
<<<<<<< HEAD
      scclFunctionLL<REDOP, T, UNROLL> scclfunc;
=======
      SCCLFunctionLL<REDOP, T, UNROLL> scclfunc;
>>>>>>> d71a7e80
      scclfunc.run(args);      
    }
};<|MERGE_RESOLUTION|>--- conflicted
+++ resolved
@@ -7,8 +7,6 @@
 #include "devcomm.h"
 #include "primitives.h"
 #include "collectives.h"
-#include "sccl_interpreter.h"
-
 
 template<class FUNC, typename T, int UNROLL>
 class ncclFunction<ncclFuncReduceScatter, NCCL_ALGO_RING, NCCL_PROTO_SIMPLE, FUNC, T, UNROLL> {
@@ -199,38 +197,17 @@
 template<class REDOP, typename T, int UNROLL>
 class ncclFunction<ncclFuncReduceScatter, NCCL_ALGO_SCCL, NCCL_PROTO_SIMPLE, REDOP, T, UNROLL> {
   public:
-    __device__ void run(struct ncclWorkElem* args) {
-<<<<<<< HEAD
-      scclFunctionSimple<REDOP, T, UNROLL> scclfunc;
-=======
-      SCCLFunctionSimple<REDOP, T, UNROLL> scclfunc;
->>>>>>> d71a7e80
-      scclfunc.run(args);      
-    }
+    __device__ void run(struct ncclWorkElem* args) {}
 };
 
 template<class REDOP, typename T, int UNROLL>
 class ncclFunction<ncclFuncReduceScatter, NCCL_ALGO_SCCL, NCCL_PROTO_LL128, REDOP, T, UNROLL> {
   public:
-    __device__ void run(struct ncclWorkElem* args) {
-<<<<<<< HEAD
-      scclFunctionLL128<REDOP, T, UNROLL> scclfunc;
-=======
-      SCCLFunctionLL128<REDOP, T, UNROLL> scclfunc;
->>>>>>> d71a7e80
-      scclfunc.run(args);      
-    }
+    __device__ void run(struct ncclWorkElem* args) {}
 };
 
 template<class REDOP, typename T, int UNROLL>
 class ncclFunction<ncclFuncReduceScatter, NCCL_ALGO_SCCL, NCCL_PROTO_LL, REDOP, T, UNROLL> {
   public:
-    __device__ void run(struct ncclWorkElem* args) {
-<<<<<<< HEAD
-      scclFunctionLL<REDOP, T, UNROLL> scclfunc;
-=======
-      SCCLFunctionLL<REDOP, T, UNROLL> scclfunc;
->>>>>>> d71a7e80
-      scclfunc.run(args);      
-    }
+    __device__ void run(struct ncclWorkElem* args) {}
 };