--- conflicted
+++ resolved
@@ -129,14 +129,10 @@
 #define SCCL_RECV_COPY_SEND 2
 #define SCCL_RECV_REDUCE_SEND 3
 #define SCCL_RECV_REDUCE_COPY 4
-<<<<<<< HEAD
 #define SCCL_RECV_REDUCE_COPY_SEND 5
-#define SCCL_NO_OP 6
-=======
-#define SCCL_LOCAL_COPY 5
-#define SCCL_REDUCE 6
-#define SCCL_NO_OP 7
->>>>>>> 66d0870c
+#define SCCL_LOCAL_COPY 6
+#define SCCL_REDUCE 7
+#define SCCL_NO_OP 8
 
 // TODO: compress this by a lot!
 struct scclTransfer {
