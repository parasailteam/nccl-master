--- conflicted
+++ resolved
@@ -560,15 +560,9 @@
 //    CUDACHECK(cudaMemcpyAsync((int8_t*)info->recvbuff + rankOffset, (int8_t*)info->sendbuff + rankOffset, nBytesPerRank, cudaMemcpyDeviceToDevice, info->stream));
   }
 
-<<<<<<< HEAD
   if (info->comm->scclAlgoShared.flagsNeedReset == 1){
     CUDACHECK(cudaMemsetAsync(info->comm->scclAlgoShared.flags, 0, sizeof(scclFlag) * SCCL_MAX_NUM_THREAD_BLOCKS_PER_CHANNEL * MAXCHANNELS, info->stream));
     info->comm->scclAlgoShared.flagsNeedReset = 0;
-=======
-  if (info->comm->scclAlgo.flagsNeedReset == 1){
-    // CUDACHECK(cudaMemsetAsync(info->comm->scclAlgo.flags, 0, sizeof(scclFlag) * SCCL_MAX_NUM_THREAD_BLOCKS_PER_CHANNEL * MAXCHANNELS, info->stream));
-    info->comm->scclAlgo.flagsNeedReset = 0;
->>>>>>> 939c528b
   }
 
   struct ncclWorkElem work;
