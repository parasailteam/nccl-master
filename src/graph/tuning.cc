/*************************************************************************
 * Copyright (c) 2016-2020, NVIDIA CORPORATION. All rights reserved.
 *
 * See LICENSE.txt for license information
 ************************************************************************/

#include "core.h"
#include "devcomm.h"
#include "comm.h"
#include "topo.h"

NCCL_PARAM(Nthreads, "NTHREADS", -2);
NCCL_PARAM(Ll128Nthreads, "LL128_NTHREADS", -2);

static int getNthreads(const char* name, int env, int min, int max, int def) {
  int nt = env;
  if (nt > 0) {
    if (nt % WARP_SIZE != 0) {
      WARN("Invalid %s %d (must be a multiple of %d)", name, nt, WARP_SIZE);
      nt = max;
    } else if (nt > max) {
      WARN("Invalid %s %d (maximum %d).", name, nt, max);
      nt = max;
    } else if (nt < min) {
      WARN("Invalid %s %d (minimum %d).", name, nt, min);
      nt = min;
     }
  } else {
    nt = def;
  }
  return nt;
}

ncclResult_t parseList(const char* str, const char* elems[], int nelems, int* list) {
  int def, set;
  if (str[0] == '^') {
    def = 1; set = 0; str++;
  } else {
    def = 0; set = 1;
  }
  for (int i=0; i<nelems; i++) list[i] = def;
  char* tokStr = strdup(str);
  char* tmpStr;
  char* token = strtok_r(tokStr, ",", &tmpStr);
  while (token) {
    for (int i=0; i<nelems; i++)
      if (strcasecmp(token, elems[i]) == 0) list[i] = set;
    token = strtok_r(NULL, ",", &tmpStr);
  }
  free(tokStr);
  return ncclSuccess;
}

// Latencies in us, Bandwidths in GB/s
// Tree { LL, LL128, Simple } , Ring { LL, LL128, Simple }
static const float baseLat  [NCCL_NUM_ALGORITHMS][NCCL_NUM_PROTOCOLS] = { { 4.4, 4.4,  0 }, { 3.6, 10.0, 8.4 }, { 4.4, 4.4,  0 }, { 0., 0., 0. } };

// NVLink, PCI, Network
#define NCCL_HW_NVLINK 0
#define NCCL_HW_PCI 1
#define NCCL_HW_NET 2
// Tree/Simple is the latency a 256kB chunk, which is ~ base lat + 256k/12GB/s (+ 256k/12GB/s for the network).
static const float hwLat [3][NCCL_NUM_ALGORITHMS][NCCL_NUM_PROTOCOLS] =
{ /* NVLINK */
  { /* Tree (LL/LL128/Simple)*/ { .52, 1.25, 28 }, /* Ring (LL/LL128/Simple)*/ { .47, 1.9, 3.4 }, /* CollNet (LL/LL128/Simple)*/ {  .5, 1.2, 4.0 }, /* SCCL (LL/LL128/Simple)*/ { 0., 0., 0. } },
  /* PCI */
  { /* Tree (LL/LL128/Simple)*/ { 1.0, 1.9, 28 }, /* Ring (LL/LL128/Simple)*/ { 1.0, 2.5, 5.7 }, /* CollNet (LL/LL128/Simple)*/ { 1.0, 1.9, 5.5 }, /* SCCL (LL/LL128/Simple)*/ { 0., 0., 0. } },
  /* NET */
  { /* Tree (LL/LL128/Simple)*/ { 5.0, 8.5, 28 }, /* Ring (LL/LL128/Simple)*/ { 2.7, 4.0, 9.6 }, /* CollNet (LL/LL128/Simple)*/ { 5.0, 5.0, 10.7 }, /* SCCL (LL/LL128/Simple)*/ { 0., 0., 0. } }
};

// LL128 max BW (per channel) for the different collectives
// ncclFuncBroadcast, ncclFuncReduce, ncclFuncAllGather, ncclFuncReduceScatter, ncclFuncAllReduce
static const double ll128MaxBwPerCh[NCCL_NUM_FUNCTIONS] = { 18.8, 12.0, 18.3, 15.2, 16.9 };
static const double llMaxBws[2][3] = { /* Volta-N1/Intel-N2/Intel-N4) */ {39.0, 39.0, 20.4}, /* Ampere-N1/AMD-N2/AMD-N4) */ {87.7, 22.5 /*avg of ring & tree*/, 19.0} };
static const double perChMaxTreeBws[2][3] = { /* Volta (N1/N2/N4) */ {26.5, 18.5, 10.0}, /* Ampere (N1/N2/N4) */ {24.0, 22.5, 16.0} };

ncclResult_t ncclTopoTuneModel(struct ncclComm* comm, int minCompCap, int maxCompCap, struct ncclTopoGraph* treeGraph, struct ncclTopoGraph* ringGraph, struct ncclTopoGraph* collNetGraph) {
  int simpleDefaultThreads = (ringGraph->speedIntra*ringGraph->nChannels <= PCI_WIDTH) ? 256 : NCCL_SIMPLE_MAX_NTHREADS;
  comm->maxThreads[NCCL_ALGO_RING][NCCL_PROTO_SIMPLE] = comm->maxThreads[NCCL_ALGO_SCCL][NCCL_PROTO_SIMPLE] =
    getNthreads("NCCL_NTHREADS", ncclParamNthreads(), 2*WARP_SIZE, NCCL_SIMPLE_MAX_NTHREADS, simpleDefaultThreads);
  comm->maxThreads[NCCL_ALGO_TREE][NCCL_PROTO_SIMPLE] = comm->maxThreads[NCCL_ALGO_COLLNET][NCCL_PROTO_SIMPLE] =
    getNthreads("NCCL_NTHREADS", ncclParamNthreads(), 2*WARP_SIZE, NCCL_SIMPLE_MAX_NTHREADS, NCCL_SIMPLE_MAX_NTHREADS);
  comm->maxThreads[NCCL_ALGO_RING][NCCL_PROTO_LL] = comm->maxThreads[NCCL_ALGO_TREE][NCCL_PROTO_LL] = comm->maxThreads[NCCL_ALGO_COLLNET][NCCL_PROTO_LL] = comm->maxThreads[NCCL_ALGO_SCCL][NCCL_PROTO_LL] =
    getNthreads("NCCL_NTHREADS", ncclParamNthreads(), 2*WARP_SIZE, NCCL_LL_MAX_NTHREADS, NCCL_LL_MAX_NTHREADS);
  comm->maxThreads[NCCL_ALGO_RING][NCCL_PROTO_LL128] = comm->maxThreads[NCCL_ALGO_TREE][NCCL_PROTO_LL128] = comm->maxThreads[NCCL_ALGO_COLLNET][NCCL_PROTO_LL128] = comm->maxThreads[NCCL_ALGO_SCCL][NCCL_PROTO_LL128] =
    getNthreads("NCCL_LL128_NTHREADS", ncclParamLl128Nthreads(), NCCL_LL128_MAX_NTHREADS/4, NCCL_LL128_MAX_NTHREADS, NCCL_LL128_MAX_NTHREADS);

  int nNodes = comm->nNodes;
  int nRanks = comm->nRanks;
  if (nRanks <= 1) return ncclSuccess;

  int compCap80 = minCompCap == 80 && maxCompCap == 80 ? 1 : 0;
  int cpuArch, cpuVendor, cpuModel;
  NCCLCHECK(ncclTopoCpuType(comm->topo, &cpuArch, &cpuVendor, &cpuModel));
  int index2 = nNodes <= 2 ? nNodes-1 : 2;
  // LL: for single node, we look at GPU type; for multi-node, we look at CPU type
  int index1 = nNodes == 1 ? compCap80 : cpuVendor == NCCL_TOPO_CPU_VENDOR_AMD ? 1 : 0;
  double llMaxBw = llMaxBws[index1][index2];
  double perChMaxTreeBw = perChMaxTreeBws[compCap80][index2];
  float ppn = (float)nRanks / nNodes; // if ppn < 2, then we are sending/receiving at the same GPU through the NIC, apply some bw discount

  // SCCL has no topo graph and it is sharing the information with ring graph.
  // SCCL algo is disabled by default and only can be used by setting NCCL_AGLO env. So the tuning does not matter at this point.
  struct ncclTopoGraph* graphs[NCCL_NUM_ALGORITHMS] = { treeGraph, ringGraph, collNetGraph, ringGraph };
  int intraHw[NCCL_NUM_ALGORITHMS], hw[NCCL_NUM_ALGORITHMS];
  for (int a=0; a<NCCL_NUM_ALGORITHMS; a++) intraHw[a] = graphs[a]->typeIntra == LINK_NVL ? NCCL_HW_NVLINK : NCCL_HW_PCI;
  for (int a=0; a<NCCL_NUM_ALGORITHMS; a++) hw[a] = nNodes == 1 ? intraHw[a] : NCCL_HW_NET;

  for (int coll=0; coll<NCCL_NUM_FUNCTIONS; coll++) {
    int nsteps = coll == ncclFuncAllReduce ? 2*(nRanks-1) :
      coll == ncclFuncReduceScatter || coll == ncclFuncAllGather ? nRanks-1 :
      nRanks;
    int nInterSteps = coll == ncclFuncAllReduce ? 2*(nNodes-1) :
      coll == ncclFuncReduceScatter || coll == ncclFuncAllGather ? nNodes-1 :
      nNodes;
    // Skipping on SCCL algorithms here since SCCL tune the algorithm in the synthesizer.

    for (int a=0; a<NCCL_NUM_ALGORITHMS; a++) {
<<<<<<< HEAD
      if (coll == ncclFuncAllToAll || coll == ncclFuncCustomCollective || a == NCCL_ALGO_SCCL) {
        // SCCL algorithm has hooks for AllToAll, AllGather and ReduceScatter
        // SCCL algorithm is dynamic and busBw/latency can only be determined by the input XML algorithm. An analysis will be added later.
        for (int p=0; p<NCCL_NUM_PROTOCOLS; p++) {
          if ((coll == ncclFuncAllToAll || coll == ncclFuncAllGather || coll == ncclFuncReduceScatter) && a == NCCL_ALGO_SCCL && p == comm->scclAlgo.protocol) {
=======
      if (coll == ncclFuncAllToAll || a == NCCL_ALGO_SCCL) {
        // SCCL algorithm has hooks for AllToAll, AllGather, AllReduce and ReduceScatter
        // SCCL algorithm is dynamic and busBw/latency can only be determined by the input XML algorithm. An analysis will be added later.
        for (int p=0; p<NCCL_NUM_PROTOCOLS; p++) {
          if ((coll == ncclFuncAllToAll || coll == ncclFuncAllGather || coll == ncclFuncReduceScatter || coll == ncclFuncAllReduce) && a == NCCL_ALGO_SCCL && p == comm->scclAlgo.protocol){
>>>>>>> 66d0870c
            // Setting the bandwidth and latency values to 1.0 (some arbitrary value) so that they don't get skipped by ncclTopoGetAlgoTime
            comm->bandwidths[coll][a][p] = 1.0;
            comm->latencies[coll][a][p] = 1.0;
          } else {
            //Set all protocols for NCCL_ALGO_SCCL for ncclFuncCustomCollective to 0 because XML is loaded later.
            comm->bandwidths[coll][a][p] = 0.0; // This will make sure that sccl is not selected for any other scenario
            comm->latencies[coll][a][p] = 0.0;
          }
        }
        continue;
      }

      
      if (coll != ncclFuncAllReduce && a != NCCL_ALGO_RING) continue;
      if (coll == ncclFuncCustomCollective) continue;
      for (int p=0; p<NCCL_NUM_PROTOCOLS; p++) {
        float speed = nNodes <= 2 || a == NCCL_ALGO_COLLNET ? graphs[a]->speedIntra : graphs[a]->speedInter;
        float busBw = graphs[a]->nChannels * speed;

        // Various model refinements
        if (compCap80) busBw = std::min(busBw, 235.0f);
        if (a == NCCL_ALGO_RING && p == NCCL_PROTO_LL) { busBw = std::min(llMaxBw, busBw * ((nNodes > 1 || coll == ncclFuncAllReduce || coll == ncclFuncReduce) ? 1.0/4.0 : 1.0/3.0)); }
        if (a == NCCL_ALGO_RING && p == NCCL_PROTO_LL128) busBw = std::min(busBw * (ppn < 2 ? 0.7 : 0.92 /*120.0/128.0*/), ll128MaxBwPerCh[coll]*graphs[a]->nChannels);
        if (a == NCCL_ALGO_TREE) busBw = std::min(busBw*.92, graphs[a]->nChannels*perChMaxTreeBw);
        if (a == NCCL_ALGO_TREE && p == NCCL_PROTO_LL) busBw = std::min(busBw*1.0/3.8, llMaxBw);
        if (a == NCCL_ALGO_TREE && p == NCCL_PROTO_LL128) busBw = std::min(busBw * (nNodes == 1 ? 7.0/9.0 : 0.915 /*120.0/128.0*/), ll128MaxBwPerCh[coll]*graphs[a]->nChannels);
        if (a == NCCL_ALGO_COLLNET) busBw *= .9;
        if (a == NCCL_ALGO_COLLNET && p == NCCL_PROTO_LL) busBw *= 1.0/6.0; // Take into account that GDR read is disabled on both sides
        if (a == NCCL_ALGO_COLLNET && p == NCCL_PROTO_LL128) busBw = 0;  // CollNet does not support LL128

        // Convert bus BW to algorithm BW
        float ratio = (a != NCCL_ALGO_RING) ? .5 : (1.0 * nRanks) / nsteps;
        comm->bandwidths[coll][a][p] = busBw * ratio;

        comm->latencies[coll][a][p] = baseLat[a][p];
        float intraLat = hwLat[intraHw[a]][a][p];
        float interLat = hwLat[NCCL_HW_NET][a][p];
        if (nNodes > 1 && p == NCCL_PROTO_LL) intraLat *= 1.8;
        if (a == NCCL_ALGO_RING) {
          float lat = hwLat[hw[a]][a][p];
          if ((coll == ncclFuncReduce || coll == ncclFuncBroadcast)) {
            if (ringGraph->sameChannels) {
              comm->latencies[coll][a][p] += lat;
            } else {
              if (p == NCCL_PROTO_SIMPLE) lat = hwLat[hw[a]][NCCL_ALGO_TREE][p]; // Add some chunk latency, waiting for proper chunk modeling
              comm->latencies[coll][a][p] += nsteps*lat;
            }
          } else {
            comm->latencies[coll][a][p] += (nsteps-nInterSteps)*intraLat + nInterSteps*interLat;
          }
        } else if (a == NCCL_ALGO_TREE) {
          comm->latencies[coll][a][p] +=
            2 * ((nRanks/nNodes-1) * intraLat + log2i(nNodes) * interLat);
        } else {
          comm->latencies[coll][a][p] +=
            2 * (nRanks/nNodes-1) * intraLat + interLat;
        }
      }
    }
  }

  // Protocols/Algorithms enable/disable, and user overrides.
  // All are enabled except ll128 which is enabled by default only in certain cases.
  int protoEnable[NCCL_NUM_PROTOCOLS] = { 1, 2, 1 };
  int algoEnable[NCCL_NUM_ALGORITHMS] = { 1, 1, 0, 0 }; // SCCL algorithms are disabled by default

  const char *protoStr = getenv("NCCL_PROTO");
  if (protoStr) {
    INFO(NCCL_ENV, "NCCL_PROTO set by environment to %s", protoStr);
    NCCLCHECK(parseList(protoStr, ncclProtoStr, NCCL_NUM_PROTOCOLS, protoEnable));
  }
  const char *algoStr = getenv("NCCL_ALGO");
  if (algoStr) {
    INFO(NCCL_ENV, "NCCL_ALGO set by environment to %s", algoStr);
    NCCLCHECK(parseList(algoStr, ncclAlgoStr, NCCL_NUM_ALGORITHMS, algoEnable));
  }
  // Disable CollNet if it is not supported
  if (comm->collNetSupport == 0) {
    algoEnable[NCCL_ALGO_COLLNET] = 0;
    // If user has hard set NCCL_ALGO=COLLNET, ignore it
    if (algoEnable[NCCL_ALGO_RING] == 0 && algoEnable[NCCL_ALGO_TREE] == 0 && algoEnable[NCCL_ALGO_SCCL] == 0) {
      algoEnable[NCCL_ALGO_RING] = algoEnable[NCCL_ALGO_TREE] = 1;
      if (comm->rank == 0) WARN("CollNet is not supported or fails to initialize, ignoring NCCL_ALGO=COLLNET");
    }
  }
  
  // Disable SCCL if SCCL_XML_FILE is not specified
  if (!getenv("SCCL_XML_FILE")){
    algoEnable[NCCL_ALGO_SCCL] = 0;
  }

  for (int c=0; c<NCCL_NUM_FUNCTIONS; c++) for (int a=0; a<NCCL_NUM_ALGORITHMS; a++) for (int p=0; p<NCCL_NUM_PROTOCOLS; p++) {
    int pEnable = protoEnable[p];
    if (pEnable == 2 && p == NCCL_PROTO_LL128) {
      // Enable LL128 by default only on Volta/Ampere+NVLink. Other cases are not tested and may cause silent data corruption.
      pEnable = (graphs[a]->typeInter <= PATH_PXB) && graphs[a]->typeIntra <= PATH_NVL &&
        ((minCompCap == 70 && maxCompCap == 70) || (minCompCap == 80 && maxCompCap == 80)) ? 1 : 0;
    }
    if (pEnable == 0) comm->bandwidths[c][a][p] = 0;
    // TODO: clean this mess
    // Only disable algo for Allreduce since others only have one
    if ((c == ncclFuncAllReduce || c == ncclFuncAllGather || c == ncclFuncReduceScatter) && algoEnable[a] == 0) comm->bandwidths[c][a][p] = 0;
  }

  if (comm->rank == 0) {
    char line[1024];
    sprintf(line, "Latency/AlgBw |");
    for (int a=0; a<NCCL_NUM_ALGORITHMS; a++) {
      for (int p=0; p<NCCL_NUM_PROTOCOLS; p++) {
        sprintf(line+strlen(line), " %7s/%6s |", ncclAlgoStr[a], ncclProtoStr[p]);
      }
    }
    INFO(NCCL_TUNING, "%s", line);
    sprintf(line, " Max NThreads |");
    for (int a=0; a<NCCL_NUM_ALGORITHMS; a++) {
      for (int p=0; p<NCCL_NUM_PROTOCOLS; p++) {
        sprintf(line+strlen(line), " %14d |", comm->maxThreads[a][p]);
      }
    }
    INFO(NCCL_TUNING, "%s", line);
    for (int c=0; c<NCCL_NUM_FUNCTIONS; c++) {
      sprintf(line, "%13s |", ncclFuncStr[c]);
      for (int a=0; a<NCCL_NUM_ALGORITHMS; a++) {
        for (int p=0; p<NCCL_NUM_PROTOCOLS; p++) {
          sprintf(line+strlen(line), "%8.1f/%6.1f |", comm->latencies[c][a][p], comm->bandwidths[c][a][p]);
        }
      }
      INFO(NCCL_TUNING, "%s", line);
    }
  }

  // Set per-thread amount of work before we increase nThreads and nChannels
  for (int a=0; a<NCCL_NUM_ALGORITHMS; a++) {
    comm->threadThresholds[a][NCCL_PROTO_LL] = NCCL_LL_THREAD_THRESHOLD;
    comm->threadThresholds[a][NCCL_PROTO_LL128] = NCCL_LL128_THREAD_THRESHOLD;
    comm->threadThresholds[a][NCCL_PROTO_SIMPLE] = NCCL_SIMPLE_THREAD_THRESHOLD;
  }
  comm->threadThresholds[NCCL_ALGO_RING][NCCL_PROTO_LL] *= nRanks;

  // Override defaults with user env
  char* str = getenv("NCCL_THREAD_THRESHOLDS");
  if (str) {
    INFO(NCCL_ENV, "NCCL_THREAD_THRESHOLDS set by environment to %s", str);
    // TODO: SCCL needs such thresholds as well in the future.
    ssize_t t[NCCL_NUM_ALGORITHMS][NCCL_NUM_PROTOCOLS] = {{ -2, -2, -2 }, { -2, -2, -2}};
    sscanf(str, "%ld %ld %ld %ld %ld %ld", t[0], t[0]+1, t[0]+2, t[1], t[1]+1, t[1]+2);
    for (int a=0; a<NCCL_NUM_ALGORITHMS; a++) {
      for (int p=0; p<NCCL_NUM_PROTOCOLS; p++) {
        if (t[a][p] >= 0) comm->threadThresholds[a][p] = t[a][p];
      }
    }
  }

  INFO(NCCL_INIT, "threadThresholds %ld/%ld/%ld | %ld/%ld/%ld | %ld/%ld/%ld | %ld/%ld/%ld",
      comm->threadThresholds[NCCL_ALGO_TREE][NCCL_PROTO_LL],
      comm->threadThresholds[NCCL_ALGO_TREE][NCCL_PROTO_LL128],
      comm->threadThresholds[NCCL_ALGO_TREE][NCCL_PROTO_SIMPLE],
      comm->threadThresholds[NCCL_ALGO_RING][NCCL_PROTO_LL],
      comm->threadThresholds[NCCL_ALGO_RING][NCCL_PROTO_LL128],
      comm->threadThresholds[NCCL_ALGO_RING][NCCL_PROTO_SIMPLE],
      comm->threadThresholds[NCCL_ALGO_COLLNET][NCCL_PROTO_LL],
      comm->threadThresholds[NCCL_ALGO_COLLNET][NCCL_PROTO_LL128],
      comm->threadThresholds[NCCL_ALGO_COLLNET][NCCL_PROTO_SIMPLE],
      comm->threadThresholds[NCCL_ALGO_SCCL][NCCL_PROTO_LL],
      comm->threadThresholds[NCCL_ALGO_SCCL][NCCL_PROTO_LL128],
      comm->threadThresholds[NCCL_ALGO_SCCL][NCCL_PROTO_SIMPLE]);
  return ncclSuccess;
}

// Trees are not perfectly sticking to the model for medium sizes. Applying a static correction
// factor is not ideal but works quite well. Powers of two, 64 B to 256MB.
static float treeCorrectionFactor[NCCL_NUM_PROTOCOLS][23] = {
  { 1.0, 1.0, 1.0, 1.0,  .9,  .8,  .7,  .7,  .7,  .7,  .6,  .5,  .4,  .4,  .5,  .6,  .7,  .8,  .9, 1.0, 1.0, 1.0, 1.0 },
  { 1.0, 1.0, 1.0, 1.0, 1.0,  .9,  .8,  .8,  .8,  .7,  .6,  .6,  .6,  .5,  .6,  .6,  .7,  .7,  .8,  .9,  .9, .92, .92 },
  {  .9,  .9,  .9,  .9,  .9,  .9,  .9,  .8,  .7,  .6,  .6,  .5,  .5,  .5,  .5,  .6,  .7,  .8,  .7,  .7,  .8,  .9,  .9 }
};

ncclResult_t ncclTopoGetAlgoTime(struct ncclInfo* info, int algorithm, int protocol, float* time) {
  float bw = info->comm->bandwidths[info->coll][algorithm][protocol];
  float lat = info->comm->latencies[info->coll][algorithm][protocol];
  if (bw == 0) {
    *time = -1.0; return ncclSuccess;
  }
  int logSize = log2i(info->nBytes>>6);
  if (algorithm == NCCL_ALGO_TREE && logSize < 23) bw *= treeCorrectionFactor[protocol][logSize];
  if (info->nChannels != 0) bw = bw / info->comm->nChannels * info->nChannels;
  if (algorithm == NCCL_ALGO_RING && protocol == NCCL_PROTO_SIMPLE && info->comm->nNodes > 1
      && info->coll == ncclFuncAllReduce && info->nBytes >= info->comm->nRanks/16.0*65536) lat *= 1.9; // Plateau effect of ring
  *time = lat + (info->nBytes) / (1000 * bw);
  return ncclSuccess;
}<|MERGE_RESOLUTION|>--- conflicted
+++ resolved
@@ -117,19 +117,11 @@
     // Skipping on SCCL algorithms here since SCCL tune the algorithm in the synthesizer.
 
     for (int a=0; a<NCCL_NUM_ALGORITHMS; a++) {
-<<<<<<< HEAD
       if (coll == ncclFuncAllToAll || coll == ncclFuncCustomCollective || a == NCCL_ALGO_SCCL) {
         // SCCL algorithm has hooks for AllToAll, AllGather and ReduceScatter
         // SCCL algorithm is dynamic and busBw/latency can only be determined by the input XML algorithm. An analysis will be added later.
         for (int p=0; p<NCCL_NUM_PROTOCOLS; p++) {
           if ((coll == ncclFuncAllToAll || coll == ncclFuncAllGather || coll == ncclFuncReduceScatter) && a == NCCL_ALGO_SCCL && p == comm->scclAlgo.protocol) {
-=======
-      if (coll == ncclFuncAllToAll || a == NCCL_ALGO_SCCL) {
-        // SCCL algorithm has hooks for AllToAll, AllGather, AllReduce and ReduceScatter
-        // SCCL algorithm is dynamic and busBw/latency can only be determined by the input XML algorithm. An analysis will be added later.
-        for (int p=0; p<NCCL_NUM_PROTOCOLS; p++) {
-          if ((coll == ncclFuncAllToAll || coll == ncclFuncAllGather || coll == ncclFuncReduceScatter || coll == ncclFuncAllReduce) && a == NCCL_ALGO_SCCL && p == comm->scclAlgo.protocol){
->>>>>>> 66d0870c
             // Setting the bandwidth and latency values to 1.0 (some arbitrary value) so that they don't get skipped by ncclTopoGetAlgoTime
             comm->bandwidths[coll][a][p] = 1.0;
             comm->latencies[coll][a][p] = 1.0;
