/*************************************************************************
 * Copyright (c) 2016-2020, NVIDIA CORPORATION. All rights reserved.
 *
 * See LICENSE.txt for license information
 ************************************************************************/

#include "core.h"
#include "graph.h"
#include "topo.h"
#include "comm.h"
#include "nvmlwrap.h"
#include "net.h"
#include "coll_net.h"
#include <sys/stat.h>
#include <fcntl.h>
#include "xml.h"
#include "cpuset.h"

#define BUSID_SIZE (sizeof("0000:00:00.0"))
#define BUSID_REDUCED_SIZE (sizeof("0000:00"))

const char* topoNodeTypeStr[] = { "GPU", "PCI", "NVS", "CPU", "NIC", "NET" };
const char* topoLinkTypeStr[] = { "LOC", "NVL", "",    "PCI", "",    "",    "SYS", "NET" };
const char* topoPathTypeStr[] = { "LOC", "NVL", "NVB", "PIX", "PXB", "PHB", "SYS" };

/******************************************************************/
/******************* Graph Creation Functions *********************/
/******************************************************************/

// Get an int64 from a PCI path. For example, sys/class/pci0000:00/0000:00:02.0/0000:02:00.0/ will return 0x000002000.
ncclResult_t pciPathToInt64(char* path, int offset, int minOffset, int64_t* id) {
  char* str = path+offset;
  // Remove trailing "/"
  if (*str == '/') str--;
  // Find next /
  while (*str != '/') str--;
  str++;
  int64_t numid;
  NCCLCHECK(busIdToInt64(str, &numid));
  // Ignore subdevice because those should use the same PCI link so we want to merge nodes.
  numid -= numid & 0xf;
  *id = numid;
  return ncclSuccess;
}

static ncclResult_t findLocalCpu(struct ncclTopoNode* node, struct ncclTopoNode** cpu) {
  *cpu = NULL;
  if (node->type == CPU) {
    *cpu = node;
    return ncclSuccess;
  }
  for (int l=0; l<node->nlinks; l++) {
    if (node->links[l].type == LINK_PCI) NCCLCHECK(findLocalCpu(node->links[l].remNode, cpu));
    if (*cpu != NULL) return ncclSuccess;
  }
  return ncclSuccess;
}

int interCpuWidth = 0;
int cpuPciWidth = 0;

static ncclResult_t ncclTopoGetInterCpuWidth(struct ncclTopoNode* cpu, float* width) {
  *width = LOC_WIDTH;
  if (cpu->cpu.arch == NCCL_TOPO_CPU_ARCH_POWER) {
    *width = P9_WIDTH;
    return ncclSuccess;
  }
  if (cpu->cpu.arch == NCCL_TOPO_CPU_ARCH_ARM) {
    *width = ARM_WIDTH;
    return ncclSuccess;
  }
  if (cpu->cpu.arch == NCCL_TOPO_CPU_ARCH_X86 && cpu->cpu.vendor == NCCL_TOPO_CPU_VENDOR_INTEL) {
    *width = cpu->cpu.model == NCCL_TOPO_CPU_TYPE_SKL ? SKL_QPI_WIDTH : QPI_WIDTH;
  }
  if (cpu->cpu.arch == NCCL_TOPO_CPU_ARCH_X86 && cpu->cpu.vendor == NCCL_TOPO_CPU_VENDOR_ZHAOXIN) {
    *width = cpu->cpu.model ==  NCCL_TOPO_CPU_TYPE_YONGFENG ? YONGFENG_ZPI_WIDTH : ZPI_WIDTH;
  }
  return ncclSuccess;
}

enum ncclNvLinkDeviceType {
  ncclNvLinkDeviceUnknown,
  ncclNvLinkDeviceGpu,
  ncclNvLinkDeviceSwitch,
  ncclNvLinkDeviceBridge, // IBM/Power NVLink bridge (Device 04ea)
};

ncclResult_t ncclTopoGetNode(struct ncclTopoSystem* system, struct ncclTopoNode** node, int type, uint64_t id) {
  for (int i=0; i<system->nodes[type].count; i++) {
    if (system->nodes[type].nodes[i].id == id) {
      *node = system->nodes[type].nodes+i;
      return ncclSuccess;
    }
  }
  return ncclSuccess;
}

ncclResult_t ncclTopoCreateNode(struct ncclTopoSystem* system, struct ncclTopoNode** node, int type, uint64_t id) {
  if (system->nodes[type].count == NCCL_TOPO_MAX_NODES) {
    WARN("Error : tried to create too many nodes of type %d", type);
    return ncclInternalError;
  }
  struct ncclTopoNode* n = system->nodes[type].nodes+system->nodes[type].count;
  system->nodes[type].count++;
  n->type = type;
  n->id = id;
  if (type == GPU) {
    // Create link to itself (used in some corner cases)
    n->nlinks=1;
    n->links[0].type = LINK_LOC;
    n->links[0].remNode = n;
    n->links[0].width = LOC_WIDTH;
    n->gpu.dev = NCCL_TOPO_UNDEF;
    n->gpu.rank = NCCL_TOPO_UNDEF;
    n->gpu.cudaCompCap = NCCL_TOPO_UNDEF;
  } else if (type == CPU) {
    n->cpu.arch = NCCL_TOPO_UNDEF;
    n->cpu.vendor = NCCL_TOPO_UNDEF;
    n->cpu.model = NCCL_TOPO_UNDEF;
  } else if (type == NET) {
    n->net.asic = 0ULL;
    n->net.port = NCCL_TOPO_UNDEF;
    n->net.width = 0.0;
  }
  *node = n;
  return ncclSuccess;
}

ncclResult_t ncclTopoRemoveNode(struct ncclTopoSystem* system, int type, int index) {
  struct ncclTopoNode* delNode = system->nodes[type].nodes+index;
  for (int t=0; t<NCCL_TOPO_NODE_TYPES; t++) {
    free(delNode->paths[t]);
    for (int n=0; n<system->nodes[t].count; n++) {
      struct ncclTopoNode* node = system->nodes[t].nodes+n;
      if (node == delNode) continue;
      for (int l=0; l<node->nlinks; l++) {
        while (l<node->nlinks && node->links[l].remNode == delNode) {
          memmove(node->links+l, node->links+l+1, (node->nlinks-l-1)*sizeof(struct ncclTopoLink));
          node->nlinks--;
        }
        if (l<node->nlinks && node->links[l].remNode->type == type && node->links[l].remNode >= delNode) {
          node->links[l].remNode--;
        }
      }
    }
  }
  memmove(delNode, delNode+1, (system->nodes[type].count-index-1)*sizeof(struct ncclTopoNode));
  system->nodes[type].count--;
  return ncclSuccess;
}

ncclResult_t ncclTopoConnectNodes(struct ncclTopoNode* node, struct ncclTopoNode* remNode, int type, float width) {
  // Aggregate links into higher width for NVLink
  struct ncclTopoLink* link;
  for (link = node->links; link->remNode; link++) {
    if (link->remNode == remNode && link->type == type) break;
  }
  if (link->remNode == NULL) node->nlinks++;
  link->type = type;
  link->remNode = remNode;
  link->width += width;

  // Sort links in BW descending order
  struct ncclTopoLink linkSave;
  memcpy(&linkSave, link, sizeof(struct ncclTopoLink));
  while (link != node->links) {
    if ((link-1)->width >= linkSave.width) break;
    memcpy(link, link-1, sizeof(struct ncclTopoLink));
    link--;
  }
  memcpy(link, &linkSave, sizeof(struct ncclTopoLink));
  return ncclSuccess;
}

ncclResult_t ncclTopoConnectCpus(struct ncclTopoSystem* system) {
  // And connect all CPU nodes together
  for (int n=0; n<system->nodes[CPU].count; n++) {
    for (int p=0; p<system->nodes[CPU].count; p++) {
      if (n == p) continue;
      float width;
      NCCLCHECK(ncclTopoGetInterCpuWidth(system->nodes[CPU].nodes+n, &width));
      NCCLCHECK(ncclTopoConnectNodes(system->nodes[CPU].nodes+n, system->nodes[CPU].nodes+p, LINK_SYS, width));
    }
  }
  return ncclSuccess;
}

static ncclResult_t ncclTopoPrintRec(struct ncclTopoNode* node, struct ncclTopoNode* prevNode, char* line, int offset) {
  if (node->type == GPU) {
    sprintf(line+offset, "%s/%lX (%d)", topoNodeTypeStr[node->type], node->id, node->gpu.rank);
  } else if (node->type == CPU) {
    sprintf(line+offset, "%s/%lX (%d/%d/%d)", topoNodeTypeStr[node->type], node->id, node->cpu.arch, node->cpu.vendor, node->cpu.model);
  } else {
    sprintf(line+offset, "%s/%lX", topoNodeTypeStr[node->type], node->id);
  }
  INFO(NCCL_GRAPH, "%s", line);
  for (int i=0; i<offset; i++) line[i] = ' ';

  for (int l=0; l<node->nlinks; l++) {
    struct ncclTopoLink* link = node->links+l;
    if (link->type == LINK_LOC) continue;
    if (link->type != LINK_PCI || link->remNode != prevNode) {
      sprintf(line+offset, "+ %s[%2.1f] - ", topoLinkTypeStr[link->type], link->width);
      int nextOffset = strlen(line);
      if (link->type == LINK_PCI) {
        NCCLCHECK(ncclTopoPrintRec(link->remNode, node, line, nextOffset));
      } else {
        if (link->remNode->type == NET) {
          sprintf(line+nextOffset, "%s/%lX (%lx/%d/%f)", topoNodeTypeStr[link->remNode->type], link->remNode->id, link->remNode->net.asic, link->remNode->net.port, link->remNode->net.width);
        } else {
          sprintf(line+nextOffset, "%s/%lX", topoNodeTypeStr[link->remNode->type], link->remNode->id);
        }
        INFO(NCCL_GRAPH, "%s", line);
      }
    }
  }
  return ncclSuccess;
}

ncclResult_t ncclTopoPrint(struct ncclTopoSystem* s) {
  INFO(NCCL_GRAPH, "=== System : maxWidth %2.1f totalWidth %2.1f ===", s->maxWidth, s->totalWidth);
  char line[1024];
  for (int n=0; n<s->nodes[CPU].count; n++) NCCLCHECK(ncclTopoPrintRec(s->nodes[CPU].nodes+n, NULL, line, 0));
  INFO(NCCL_GRAPH, "==========================================");
  NCCLCHECK(ncclTopoPrintPaths(s));
  return ncclSuccess;
}

static ncclResult_t ncclTopoSort(struct ncclTopoNode* node, struct ncclTopoNode* upNode) {
  // Shift all links to have upLink as last link
  if (upNode) {
    int l=0;
    while (node->links[l].remNode != upNode) l++;
    struct ncclTopoLink upLink;
    memcpy(&upLink, node->links+l, sizeof(struct ncclTopoLink));
    while (node->links[l+1].remNode) {
      memcpy(node->links+l, node->links+l+1, sizeof(struct ncclTopoLink));
      l++;
    }
    memcpy(node->links+l, &upLink, sizeof(struct ncclTopoLink));
  }

  // Recursively sort the PCI tree
  for (int l=0; l<node->nlinks; l++) {
    struct ncclTopoLink* link = node->links+l;
    if (link->type == LINK_PCI && link->remNode != upNode) NCCLCHECK(ncclTopoSort(link->remNode, node));
  }
  return ncclSuccess;
}

// We want the graph to be organized to ease/accelerate traversal :
// 1. NVLinks (already the case)
// 2. PCI down
// 3. PCI up
// 4. SYS (already the case)
ncclResult_t ncclTopoSortSystem(struct ncclTopoSystem* system) {
  for (int n=0; n<system->nodes[CPU].count; n++) NCCLCHECK(ncclTopoSort(system->nodes[CPU].nodes+n, NULL));
  return ncclSuccess;
}

ncclResult_t ncclTopoAddNet(struct ncclXmlNode* xmlNet, struct ncclTopoSystem* system, struct ncclTopoNode* nic) {
  int dev;
  NCCLCHECK(xmlGetAttrInt(xmlNet, "dev", &dev));

  struct ncclTopoNode* net;
  NCCLCHECK(ncclTopoCreateNode(system, &net, NET, dev));
  const char* str;
  NCCLCHECK(xmlGetAttr(xmlNet, "guid", &str));
  if (str) sscanf(str, "0x%lx", &net->net.asic);
  else net->net.asic = dev;

  ncclDebugNoWarn = NCCL_GRAPH;
  int mbps;
  if (xmlGetAttrInt(xmlNet, "speed", &mbps) != ncclSuccess) mbps = 0;
  if (mbps <= 0) mbps = 10000; // Some NICs define speed = -1
  net->net.width = mbps / 8000.0;
  if (xmlGetAttrInt(xmlNet, "port", &net->net.port) != ncclSuccess) net->net.port = 0;
  if (xmlGetAttrInt(xmlNet, "gdr", &net->net.gdrSupport) != ncclSuccess) net->net.gdrSupport = 0;
  if (xmlGetAttrInt(xmlNet, "maxconn", &net->net.maxChannels) != ncclSuccess) net->net.maxChannels = MAXCHANNELS;
  if (xmlGetAttrInt(xmlNet, "coll", &net->net.collSupport) != ncclSuccess) net->net.collSupport = 0;
  ncclDebugNoWarn = 0;

  NCCLCHECK(ncclTopoConnectNodes(nic, net, LINK_NET, net->net.width));
  NCCLCHECK(ncclTopoConnectNodes(net, nic, LINK_NET, net->net.width));
  return ncclSuccess;
}

ncclResult_t ncclTopoAddNic(struct ncclXmlNode* xmlNic, struct ncclTopoSystem* system, struct ncclTopoNode* nic) {
  for (int s=0; s<xmlNic->nSubs; s++) {
    struct ncclXmlNode* xmlNet = xmlNic->subs[s];
    if (strcmp(xmlNet->name, "net") != 0) continue;
    int index;
    NCCLCHECK(xmlGetAttrIndex(xmlNet, "dev", &index));
    if (index == -1) continue;
    NCCLCHECK(ncclTopoAddNet(xmlNet, system, nic));
  }
  return ncclSuccess;
}

ncclResult_t ncclTopoAddGpu(struct ncclXmlNode* xmlGpu, struct ncclTopoSystem* system, struct ncclTopoNode* gpu) {
  NCCLCHECK(xmlGetAttrInt(xmlGpu, "sm", &gpu->gpu.cudaCompCap));
  NCCLCHECK(xmlGetAttrInt(xmlGpu, "rank", &gpu->gpu.rank));
  NCCLCHECK(xmlGetAttrInt(xmlGpu, "dev", &gpu->gpu.dev));
  NCCLCHECK(xmlGetAttrInt(xmlGpu, "gdr", &gpu->gpu.gdrSupport));
  // Do not go any further, nvlinks will be added in a second pass
  return ncclSuccess;
}

struct kvDict kvDictPciClass[] = { { "0x060400", PCI }, { "0x068000", NVS }, { "0x068001", CPU }, { "0x03", GPU }, { "0x02", NIC }, { NULL, PCI /* Default fallback value */ } };
struct kvDict kvDictPciGen[] = { { "2.5 GT/s", 15 }, { "5 GT/s", 30 }, { "8 GT/s", 60 }, { "16 GT/s", 120 }, { NULL, 60 /* Default fallback */ } }; // x100 Mbps per lane
ncclResult_t ncclTopoAddPci(struct ncclXmlNode* xmlPci, struct ncclTopoSystem* system, struct ncclTopoNode* parent) {
  const char* str;

  int type;
  NCCLCHECK(xmlGetAttrStr(xmlPci, "class", &str));
  NCCLCHECK(kvConvertToInt(str, &type, kvDictPciClass));

  int64_t busId;
  NCCLCHECK(xmlGetAttrStr(xmlPci, "busid", &str));
  NCCLCHECK(busIdToInt64(str, &busId));

  struct ncclTopoNode* node = NULL;
  struct ncclXmlNode* xmlGpu = NULL;
  NCCLCHECK(xmlGetSub(xmlPci, "gpu", &xmlGpu));
  if (xmlGpu != NULL) {
    type = GPU;
    int index;
    NCCLCHECK(xmlGetAttrIndex(xmlGpu, "rank", &index));
    if (index == -1) return ncclSuccess;
    NCCLCHECK(ncclTopoCreateNode(system, &node, type, busId));
    NCCLCHECK(ncclTopoAddGpu(xmlGpu, system, node));
  }
  struct ncclXmlNode* xmlNic = NULL;
  NCCLCHECK(xmlGetSub(xmlPci, "nic", &xmlNic));
  if (xmlNic != NULL) {
    type = NIC;
    // Ignore sub device ID and merge multi-port NICs into one PCI device.
    busId &= 0xfffffffffffffff0;
    struct ncclTopoNode* nicNode = NULL;
    NCCLCHECK(ncclTopoGetNode(system, &nicNode, type, busId));
    if (nicNode == NULL) {
      NCCLCHECK(ncclTopoCreateNode(system, &nicNode, type, busId));
      node = nicNode; // Connect it to parent later on
    }
    NCCLCHECK(ncclTopoAddNic(xmlNic, system, nicNode));
  } else if (type == PCI) {
    NCCLCHECK(ncclTopoCreateNode(system, &node, type, busId));
    for (int s=0; s<xmlPci->nSubs; s++) {
      struct ncclXmlNode* xmlSubPci = xmlPci->subs[s];
      NCCLCHECK(ncclTopoAddPci(xmlSubPci, system, node));
    }
  }

  if (node) {
    int width, speed;
    NCCLCHECK(xmlGetAttrInt(xmlPci, "link_width", &width));
    NCCLCHECK(xmlGetAttrStr(xmlPci, "link_speed", &str));

    // Manage cases where speed was not indicated in /sys
    if (width == 0) width = 16;
    NCCLCHECK(kvConvertToInt(str, &speed, kvDictPciGen)); // Values in 100Mbps, per lane (we want GB/s in the end)

    NCCLCHECK(ncclTopoConnectNodes(node, parent, LINK_PCI, width*speed/80.0));
    NCCLCHECK(ncclTopoConnectNodes(parent, node, LINK_PCI, width*speed/80.0));
  }
  return ncclSuccess;
}

struct kvDict kvDictCpuArch[] = { { "x86_64", NCCL_TOPO_CPU_ARCH_X86 }, { "arm64", NCCL_TOPO_CPU_ARCH_ARM }, { "ppc64", NCCL_TOPO_CPU_ARCH_POWER }, { NULL, 0 } };
struct kvDict kvDictCpuVendor[] = { { "GenuineIntel", NCCL_TOPO_CPU_VENDOR_INTEL }, { "AuthenticAMD", NCCL_TOPO_CPU_VENDOR_AMD }, { "CentaurHauls", NCCL_TOPO_CPU_VENDOR_ZHAOXIN }, { "  Shanghai  ", NCCL_TOPO_CPU_VENDOR_ZHAOXIN }, { NULL, 0 } };

ncclResult_t ncclTopoAddCpu(struct ncclXmlNode* xmlCpu, struct ncclTopoSystem* system) {
  int numaId;
  NCCLCHECK(xmlGetAttrInt(xmlCpu, "numaid", &numaId));
  struct ncclTopoNode* cpu;
  NCCLCHECK(ncclTopoCreateNode(system, &cpu, CPU, numaId));
  const char* str;
  NCCLCHECK(xmlGetAttr(xmlCpu, "affinity", &str));
  if (str != NULL) {
    NCCLCHECK(ncclStrToCpuset(str, &cpu->cpu.affinity));
  }

  NCCLCHECK(xmlGetAttrStr(xmlCpu, "arch", &str));
  NCCLCHECK(kvConvertToInt(str, &cpu->cpu.arch, kvDictCpuArch));
  if (cpu->cpu.arch == NCCL_TOPO_CPU_ARCH_X86) {
    NCCLCHECK(xmlGetAttrStr(xmlCpu, "vendor", &str));
    NCCLCHECK(kvConvertToInt(str, &cpu->cpu.vendor, kvDictCpuVendor));
    if (cpu->cpu.vendor == NCCL_TOPO_CPU_VENDOR_INTEL) {
      int familyId, modelId;
      NCCLCHECK(xmlGetAttrInt(xmlCpu, "familyid", &familyId));
      NCCLCHECK(xmlGetAttrInt(xmlCpu, "modelid", &modelId));
      cpu->cpu.model = (familyId == 6 && modelId >= 0x55) ? NCCL_TOPO_CPU_TYPE_SKL : NCCL_TOPO_CPU_INTEL_BDW;
    } else if (cpu->cpu.vendor == NCCL_TOPO_CPU_VENDOR_ZHAOXIN) {
      int familyId, modelId;
      NCCLCHECK(xmlGetAttrInt(xmlCpu, "familyid", &familyId));
      NCCLCHECK(xmlGetAttrInt(xmlCpu, "modelid", &modelId));
      if (familyId == 7 && modelId == 0x5B) cpu->cpu.model = NCCL_TOPO_CPU_TYPE_YONGFENG;
    }
  }
  for (int s=0; s<xmlCpu->nSubs; s++) {
    struct ncclXmlNode* node = xmlCpu->subs[s];
    if (strcmp(node->name, "pci") == 0) NCCLCHECK(ncclTopoAddPci(node, system, cpu));
    if (strcmp(node->name, "nic") == 0) {
      struct ncclTopoNode* nic = NULL;
      NCCLCHECK(ncclTopoGetNode(system, &nic, NIC, 0));
      if (nic == NULL) {
        NCCLCHECK(ncclTopoCreateNode(system, &nic, NIC, 0));
        NCCLCHECK(ncclTopoConnectNodes(cpu, nic, LINK_PCI, LOC_WIDTH));
        NCCLCHECK(ncclTopoConnectNodes(nic, cpu, LINK_PCI, LOC_WIDTH));
      }
      NCCLCHECK(ncclTopoAddNic(node, system, nic));
    }
  }
  return ncclSuccess;
}

ncclResult_t ncclTopoAddNvLinks(struct ncclXmlNode* node, struct ncclTopoSystem* system, const char* parentBusId) {
  if (strcmp(node->name, "nvlink") == 0) {
    struct ncclTopoNode* gpu = NULL;
    int64_t pBusId;
    NCCLCHECK(busIdToInt64(parentBusId, &pBusId));
    NCCLCHECK(ncclTopoGetNode(system, &gpu, GPU, pBusId));
    if (gpu == NULL) {
      WARN("Add NVLink error : could not find GPU %lx", pBusId);
      return ncclInternalError;
    }
    int count;
    NCCLCHECK(xmlGetAttrInt(node, "count", &count));
    const char* targetClass;
    NCCLCHECK(xmlGetAttrStr(node, "tclass", &targetClass));
    int targetType;
    NCCLCHECK(kvConvertToInt(targetClass, &targetType, kvDictPciClass));
    struct ncclTopoNode* remote = NULL;
    if (targetType == GPU) {
      // NVL P2P connection to another GPU
      const char* target;
      NCCLCHECK(xmlGetAttrStr(node, "target", &target));
      int64_t busId;
      NCCLCHECK(busIdToInt64(target, &busId));
      NCCLCHECK(ncclTopoGetNode(system, &remote, GPU, busId));
    } else if (targetType == CPU) {
      // NVL connection to the local CPU
      NCCLCHECK(findLocalCpu(gpu, &remote));
    } else {
      if (system->nodes[NVS].count == 0) {
        NCCLCHECK(ncclTopoCreateNode(system, &remote, NVS, 0));
      } else {
        remote = system->nodes[NVS].nodes;
      }
    }
    if (remote) {
      float nvlSpeed = ncclTopoNVLinkSpeed(gpu->gpu.cudaCompCap);
      NCCLCHECK(ncclTopoConnectNodes(gpu, remote, LINK_NVL, count*nvlSpeed));
      if (remote->type != GPU) {
        NCCLCHECK(ncclTopoConnectNodes(remote, gpu, LINK_NVL, count*nvlSpeed));
      }
    }
  } else {
    const char* busId;
    NCCLCHECK(xmlGetAttr(node, "busid", &busId));
    for (int s=0; s<node->nSubs; s++) {
      NCCLCHECK(ncclTopoAddNvLinks(node->subs[s], system, busId ? busId : parentBusId));
    }
  }
  return ncclSuccess;
}

ncclResult_t ncclTopoGetSystemFromXml(struct ncclXml* xml, struct ncclTopoSystem** topoSystem) {
  NCCLCHECK(ncclCalloc(topoSystem, 1));
  struct ncclXmlNode* topNode;
  NCCLCHECK(xmlFindTag(xml, "system", &topNode));
  for (int s=0; s<topNode->nSubs; s++) {
    struct ncclXmlNode* node = topNode->subs[s];
    if (strcmp(node->name, "cpu") == 0) NCCLCHECK(ncclTopoAddCpu(node, *topoSystem));
  }
  NCCLCHECK(ncclTopoAddNvLinks(topNode, *topoSystem, NULL));

  NCCLCHECK(ncclTopoConnectCpus(*topoSystem));
  NCCLCHECK(ncclTopoSortSystem(*topoSystem));

  return ncclSuccess;
}

NCCL_PARAM(TopoDumpFileRank, "TOPO_DUMP_FILE_RANK", 0);

// Only set values if not already set
static ncclResult_t xmlInitAttrInt(struct ncclXmlNode* node, const char* attrName, const int value) {
  int index;
  NCCLCHECK(xmlGetAttrIndex(node, attrName, &index));
  if (index == -1) {
    index = node->nAttrs++;
    strncpy(node->attrs[index].key, attrName, MAX_STR_LEN);
    snprintf(node->attrs[index].value, MAX_STR_LEN, "%d", value);
  }
  return ncclSuccess;
}
static ncclResult_t xmlInitAttrUint64(struct ncclXmlNode* node, const char* attrName, const uint64_t value) {
  int index;
  NCCLCHECK(xmlGetAttrIndex(node, attrName, &index));
  if (index == -1) {
    index = node->nAttrs++;
    strncpy(node->attrs[index].key, attrName, MAX_STR_LEN);
    snprintf(node->attrs[index].value, MAX_STR_LEN, "0x%lx", value);
  }
  return ncclSuccess;
}


ncclResult_t ncclTopoGetSystem(struct ncclComm* comm, struct ncclTopoSystem** system) {
  struct ncclXml* xml;
  NCCLCHECK(ncclCalloc(&xml, 1));
  char* xmlTopoFile = getenv("NCCL_TOPO_FILE");
  if (xmlTopoFile) {
    INFO(NCCL_ENV, "NCCL_TOPO_FILE set by environment to %s", xmlTopoFile);
    NCCLCHECK(ncclTopoGetXmlFromFile(xmlTopoFile, xml));
  }
  if (xml->maxIndex == 0) {
    // Create top tag
    struct ncclXmlNode* top;
    NCCLCHECK(xmlAddNode(xml, NULL, "system", &top));
    NCCLCHECK(xmlSetAttrInt(top, "version", NCCL_TOPO_XML_VERSION));
  }

  // Auto-detect GPUs if needed
  for (int r=0; r<comm->nRanks; r++) {
    if (comm->peerInfo[r].hostHash == comm->peerInfo[comm->rank].hostHash) {
      char busId[NVML_DEVICE_PCI_BUS_ID_BUFFER_SIZE];
      NCCLCHECK(int64ToBusId(comm->peerInfo[r].busId, busId));
      struct ncclXmlNode* node;
      NCCLCHECK(ncclTopoFillGpu(xml, busId, &node));
      if (node == NULL) continue;
      NCCLCHECK(xmlSetAttrInt(node, "keep", 1));
      NCCLCHECK(xmlSetAttrInt(node, "rank", r));
      NCCLCHECK(xmlInitAttrInt(node, "gdr", comm->peerInfo[r].gdrSupport));
    }
  }
  // Auto-detect NICs if needed. net/collnet share the same xml/graph nodes,
  // so we start with collnet so that it has precedence.
  int netDevCount = 0;
  if (ncclCollNet) {
    NCCLCHECK(collNetDevices(&netDevCount));
    for (int n=0; n<netDevCount; n++) {
      ncclNetProperties_t props;
      NCCLCHECK(collNetGetProperties(n, &props));
      struct ncclXmlNode* netNode;
      NCCLCHECK(ncclTopoFillNet(xml, props.pciPath, props.name, &netNode));
      NCCLCHECK(xmlSetAttrInt(netNode, "keep", 1));
      NCCLCHECK(xmlSetAttrInt(netNode, "dev", n));
      NCCLCHECK(xmlInitAttrInt(netNode, "speed", props.speed));
      NCCLCHECK(xmlInitAttrInt(netNode, "port", props.port));
      NCCLCHECK(xmlInitAttrUint64(netNode, "guid", props.guid));
      NCCLCHECK(xmlInitAttrInt(netNode, "maxconn", props.maxComms));
      NCCLCHECK(xmlInitAttrInt(netNode, "gdr", props.ptrSupport & NCCL_PTR_CUDA ? 1 : 0));
      NCCLCHECK(xmlInitAttrInt(netNode, "coll", 1));
    }
  }
  if (netDevCount == 0) {
    NCCLCHECK(ncclNetDevices(&netDevCount));
  }
  for (int n=0; n<netDevCount; n++) {
    ncclNetProperties_t props;
    NCCLCHECK(ncclNetGetProperties(n, &props));
    struct ncclXmlNode* netNode;
    NCCLCHECK(ncclTopoFillNet(xml, props.pciPath, props.name, &netNode));
    NCCLCHECK(xmlSetAttrInt(netNode, "keep", 1));
    NCCLCHECK(xmlSetAttrInt(netNode, "dev", n));
    NCCLCHECK(xmlInitAttrInt(netNode, "speed", props.speed));
    NCCLCHECK(xmlInitAttrInt(netNode, "port", props.port));
    NCCLCHECK(xmlInitAttrUint64(netNode, "guid", props.guid));
    NCCLCHECK(xmlInitAttrInt(netNode, "maxconn", props.maxComms));
    NCCLCHECK(xmlInitAttrInt(netNode, "gdr", props.ptrSupport & NCCL_PTR_CUDA ? 1 : 0));
  }

  // Remove XML branches which don't have a node with keep="1" (typically when importing a topology)
  NCCLCHECK(ncclTopoTrimXml(xml));

  xmlTopoFile = getenv("NCCL_TOPO_DUMP_FILE");
  if (xmlTopoFile && comm->rank == ncclParamTopoDumpFileRank()) {
    INFO(NCCL_ENV, "NCCL_TOPO_DUMP_FILE set by environment to %s", xmlTopoFile);
    NCCLCHECK(ncclTopoDumpXmlToFile(xmlTopoFile, xml));
  }

  NCCLCHECK(ncclTopoGetSystemFromXml(xml, system));
  free(xml);
  return ncclSuccess;
}

ncclResult_t ncclTopoGetLocalNet(struct ncclTopoSystem* system, int rank, int64_t* id, int rr) {
  int g;
  NCCLCHECK(ncclTopoRankToIndex(system, rank, &g));
  int minType = PATH_SYS;
  float maxWidth = 0;
  int count = 0;
  int* nets;
  NCCLCHECK(ncclCalloc(&nets, system->nodes[NET].count));
  for (int n=0; n<system->nodes[NET].count; n++) {
    struct ncclTopoLinkList* path = system->nodes[NET].nodes[n].paths[GPU]+g;
    if (path->width > maxWidth || (path->width == maxWidth && path->type < minType)) {
      maxWidth = path->width;
      minType = path->type;
      count = 0;
    }
    if (path->width == maxWidth && path->type == minType) nets[count++] = system->nodes[NET].nodes[n].id;
  }
<<<<<<< HEAD
  *id = nets[rr % count];
=======
  // TODO: net device should be selected based on the XML description of the IB device. this is a hack for when nodes have multiple IB devices and NCCL gets confused about which IB device is close.
  *id = nets[rank % count];
>>>>>>> 939c528b
  free(nets);
  return ncclSuccess;
}

ncclResult_t scclGetBufferType(const char* str, uint8_t* output){
  if (strcmp(str, "i") == 0){
    *output = SCCL_INPUT_BUFFER;
  } else if (strcmp(str, "o") == 0) {
    *output = SCCL_OUTPUT_BUFFER;
  } else if (strcmp(str, "s") == 0) {
    *output = SCCL_SCRATCH_BUFFER;
  } else {
    WARN("type of buffer is not supported: %s", str);
    return ncclInvalidUsage;
  }
  return ncclSuccess;
}

ncclResult_t scclCheckBufferBounds(int bufferType, int offset, int nInputChunks, int nOutputChunks, int nScratchChunks){
  if (bufferType == SCCL_INPUT_BUFFER){
    if (offset < -1 || offset >= nInputChunks){
      WARN("Incorrect offset set for input buffer: offset: %d maximum allowed: %d", offset, nInputChunks);
      return ncclInvalidUsage;
    }
  } else if (bufferType == SCCL_OUTPUT_BUFFER){
    if (offset < -1 || offset >= nOutputChunks){
      WARN("Incorrect offset set for output buffer: offset: %d maximum allowed: %d", offset, nOutputChunks);
      return ncclInvalidUsage;
    }
  } else if (bufferType == SCCL_SCRATCH_BUFFER){
    if (offset < -1 || offset >= nScratchChunks){
      WARN("Incorrect offset set for scratch buffer: offset: %d maximum allowed: %d", offset, nScratchChunks);
      return ncclInvalidUsage;
    }
  }
  return ncclSuccess;
}

ncclResult_t scclGetAlgoFromXMLAndSetComm(struct ncclComm* comm, const char* str, struct scclAlgorithm* scclAlgo) {
  INFO(NCCL_INIT, "SCCL: Parsing algorithm %s", str);
  struct ncclXml* xml;

  NCCLCHECK(ncclCalloc(&xml, 1));
  NCCLCHECK(scclGetXmlAlgoFromFile(str, xml));
  int rank = comm->rank;

  // zeroing out all entries.
  memset(scclAlgo, 0, sizeof(struct scclAlgorithm));
  scclAlgo->isValid = false; // set isValid to false until we hit the return ncclSuccess.
  struct ncclXmlNode* topNode;
  NCCLCHECK(xmlFindTag(xml, "algo", &topNode));
  int ngpus;
  NCCLCHECK(xmlGetAttrInt(topNode, "ngpus", &ngpus));
  if (comm->nRanks != ngpus){
    WARN("SCCL: ngpus set in the SCCL algo (%d) doesn't match the communicator ngpus (%d)", ngpus, comm->nRanks);
    return ncclInvalidUsage;
  }
  scclAlgo->ngpus = ngpus;
  int nchunksPerLoop;
  NCCLCHECK(xmlGetAttrInt(topNode, "nchunksperloop", &nchunksPerLoop));
  int globalNChannels;
  NCCLCHECK(xmlGetAttrInt(topNode, "nchannels", &globalNChannels));

  int redopExists = 0;
  NCCLCHECK(xmlAttrExists(topNode, "redop", &redopExists));
  if (redopExists){
    const char* redop;
    // redop exists
    NCCLCHECK(xmlGetAttrStr(topNode, "redop", &redop));
    if (strcmp(redop, "sum") == 0){
      scclAlgo->redOp = ncclSum;
    } else if (strcmp(redop, "prod") == 0){
      scclAlgo->redOp = ncclProd;
    } else if (strcmp(redop, "max") == 0){
      scclAlgo->redOp = ncclMax;
    } else if (strcmp(redop, "min") == 0){
      scclAlgo->redOp = ncclMin;
    } else if (strcmp(redop, "nop") == 0){
      //If algorithm has no reduction operator then use ncclSum.
      scclAlgo->redOp = ncclSum;
    } else {
      WARN("SCCL: redop %s is not supported.", redop);
      return ncclInvalidUsage;
    }
  } else {
    // redop doesn't exist, default to nop/ncclSum
    scclAlgo->redOp = ncclSum;
  }

  const char* protocol;
  NCCLCHECK(xmlGetAttrStr(topNode, "proto", &protocol));
  if (strcmp(protocol, "Simple") == 0){
    scclAlgo->protocol = NCCL_PROTO_SIMPLE;
  } else if (strcmp(protocol, "LL128") == 0){
    scclAlgo->protocol = NCCL_PROTO_LL128;
  } else if (strcmp(protocol, "LL") == 0){
    scclAlgo->protocol = NCCL_PROTO_LL;
  } else {
    WARN("SCCL: protocol %s is not supported.", protocol);
    return ncclInvalidUsage;
  }

  int minBytesExists = 0;
  NCCLCHECK(xmlAttrExists(topNode, "minBytes", &minBytesExists));
  int64_t minBytes;
  if (minBytesExists) {
    NCCLCHECK(xmlGetAttrInt64_t(topNode, "minBytes", &minBytes));
  } else {
    minBytes = 0;
  }

  int maxBytesExists = 0;
  NCCLCHECK(xmlAttrExists(topNode, "maxBytes", &maxBytesExists));
  int64_t maxBytes;
  if (maxBytesExists) {
    NCCLCHECK(xmlGetAttrInt64_t(topNode, "maxBytes", &maxBytes));
  } else {
    maxBytes = (((int64_t)1)<<35); // set max to 32 GB which is sufficient for now.
  }
  if (minBytes > maxBytes) {
    WARN("SCCL: minBytes cannot be greater than maxBytes.");
    return ncclInvalidUsage;
  }
  if (minBytes < 0) {
    WARN("SCCL: minBytes cannot be negative.");
    return ncclInvalidUsage;
  }
  if (maxBytes < 0) {
    WARN("SCCL: maxBytes cannot be negative.");
    return ncclInvalidUsage;
  }
  scclAlgo->minBytes = minBytes;
  scclAlgo->maxBytes = maxBytes;

  const char* collectiveType;
  NCCLCHECK(xmlGetAttrStr(topNode, "coll", &collectiveType));
  if (strcmp(collectiveType, "allreduce") == 0){
    scclAlgo->collectiveType = ncclFuncAllReduce;
  } else if (strcmp(collectiveType, "allgather") == 0){
    scclAlgo->collectiveType = ncclFuncAllGather;
  } else if (strcmp(collectiveType, "reduce") == 0){
    scclAlgo->collectiveType = ncclFuncReduce;
  } else if (strcmp(collectiveType, "broadcast") == 0){
    scclAlgo->collectiveType = ncclFuncBroadcast;
  } else if (strcmp(collectiveType, "alltoall") == 0){
    scclAlgo->collectiveType = ncclFuncAllToAll;
  } else if (strcmp(collectiveType, "reduce_scatter") == 0){
    scclAlgo->collectiveType = ncclFuncReduceScatter;
  } else if (strcmp(collectiveType, "custom") == 0){
    scclAlgo->collectiveType = ncclFuncCustomCollective;
  } else {
    WARN("SCCL: collective type %s is not supported.", collectiveType);
    return ncclInvalidUsage;
  }

  int inplace;
  NCCLCHECK(xmlGetAttrInt(topNode, "inplace", &inplace));
  if (inplace) {
    scclAlgo->inPlace = 1;
  } else {
    scclAlgo->inPlace = 0;
  }

  scclAlgo->nChannels = globalNChannels;
  scclAlgo->nchunksPerLoop  = nchunksPerLoop;
  for (int s=0; s<topNode->nSubs; s++) {
    struct ncclXmlNode* node = topNode->subs[s];
    if (strcmp(node->name, "gpu") == 0){
      int channelCurrentRelativeThreadBlockIndex[MAXCHANNELS];
      memset(channelCurrentRelativeThreadBlockIndex, 0, sizeof(int[MAXCHANNELS]));
      int blockExists[SCCL_MAX_NUM_THREAD_BLOCKS];
      memset(blockExists, 0, sizeof(int[SCCL_MAX_NUM_THREAD_BLOCKS]));
      memset(channelCurrentRelativeThreadBlockIndex, 0, sizeof(int[MAXCHANNELS]));
      int id, nScratchChunks, nInputChunks, nOutputChunks;
      NCCLCHECK(xmlGetAttrInt(node, "id", &id));
      if (id == rank){
        NCCLCHECK(xmlGetAttrInt(node, "i_chunks", &nInputChunks));
        NCCLCHECK(xmlGetAttrInt(node, "o_chunks", &nOutputChunks));
        NCCLCHECK(xmlGetAttrInt(node, "s_chunks", &nScratchChunks));
        if (nScratchChunks < 0){
          WARN("SCCL: nScratchChunks must be not negative. nScratchChunks: %d", nScratchChunks);
          return ncclInvalidUsage;
        }
        scclAlgo->nScratchChunks = nScratchChunks;
        for (int t=0; t<node->nSubs; t++) {
          struct ncclXmlNode* threadblockNode = node->subs[t];
          if (strcmp(threadblockNode->name, "tb") == 0){
            int bid, recvpeer, sendpeer, channelId;
            NCCLCHECK(xmlGetAttrInt(threadblockNode, "id", &bid));
            NCCLCHECK(xmlGetAttrInt(threadblockNode, "recv", &recvpeer));
            NCCLCHECK(xmlGetAttrInt(threadblockNode, "send", &sendpeer));
            NCCLCHECK(xmlGetAttrInt(threadblockNode, "chan", &channelId));
            if (bid < 0){
              WARN("SCCL: bid must be not negative. bid: %d", bid);
              return ncclInvalidUsage;
            }              
            if (bid >= SCCL_MAX_NUM_THREAD_BLOCKS){
              WARN("SCCL: too many thread blocks are requested. Max thread blocks: %d", SCCL_MAX_NUM_THREAD_BLOCKS);
              return ncclInvalidUsage;
            }
            if (blockExists[bid]){
              WARN("SCCL: duplicate thread block id %d for SCCL", bid);
              return ncclInvalidUsage;
            }
            blockExists[bid] = 1;

            if (recvpeer == id || sendpeer == id){
              WARN("SCCL: peer (%d,%d) and gpu id (%d) must be different", recvpeer, sendpeer, id);
              return ncclInvalidUsage;
            }
            struct scclThreadBlock* sTB = &scclAlgo->scclTB[bid];
            sTB->nsteps = 0;
            if (recvpeer < -1 || sendpeer < -1){
              WARN("SCCL: wrong recvpeer (%d) or sendpeer (%d) in threadblock %d on gpu %d", recvpeer, sendpeer, bid, id);
              return ncclInvalidUsage;
            }

            if (recvpeer == id || sendpeer == id){
              WARN("SCCL: recvpeer (%d) or sendpeer (%d) for threadblock %d cannot be gpu %d", recvpeer, sendpeer, bid, id);
              return ncclInvalidUsage;
            }

            if (recvpeer >= ngpus || sendpeer >= ngpus) {
              WARN("SCCL: recvpeer (%d) or sendpeer (%d) must be -1 or between 0 and ngpus (%d)", recvpeer, sendpeer, ngpus);
              return ncclInvalidUsage;
            }

            sTB->recvpeer = recvpeer;
            sTB->sendpeer = sendpeer;
            if (channelId < 0 || channelId > MAXCHANNELS){
              if (channelId == -1 && recvpeer == -1 && sendpeer == -1){
                WARN("SCCL: threadblock %d on GPU %d has no send or recv", bid, id);
              } else {
                WARN("SCCL for threadblocks with recv/send, chan needs to be between 0 and %d and it was %d", MAXCHANNELS, channelId);
                return ncclInvalidUsage;
              }
            }
            sTB->channelId = channelId;
            // setting type to none for all transfers to avoid transfering for non existing steps
            for (int st=0; st<SCCL_MAX_NUM_STEPS; st++){
              sTB->transfers[st].type = SCCL_NO_OP;
            }

            // setting the summary of the sccl aglorithm in sccl channels
            scclChannelInfo* scclChannel = (sTB->channelId == -1) ? NULL : &scclAlgo->scclChannels[sTB->channelId];
            for (int st=0; st<threadblockNode->nSubs; st++) {
              struct ncclXmlNode* stepNode = threadblockNode->subs[st];
              if (strcmp(stepNode->name, "step") == 0){
                int s, srcoffset, dstoffset, depend_bid, depend_step, has_dependence, count;
                const char* srcbuffer, * dstbuffer, * type;
                NCCLCHECK(xmlGetAttrInt(stepNode, "s", &s));

                NCCLCHECK(xmlGetAttrInt(stepNode, "srcoff", &srcoffset));
                NCCLCHECK(xmlGetAttrStr(stepNode, "srcbuf", &srcbuffer));
                NCCLCHECK(xmlGetAttrInt(stepNode, "dstoff", &dstoffset));
                NCCLCHECK(xmlGetAttrStr(stepNode, "dstbuf", &dstbuffer));

                NCCLCHECK(xmlGetAttrInt(stepNode, "cnt", &count));
                NCCLCHECK(xmlGetAttrStr(stepNode, "type", &type));
                NCCLCHECK(xmlGetAttrInt(stepNode, "depid", &depend_bid));
                NCCLCHECK(xmlGetAttrInt(stepNode, "deps", &depend_step));
                NCCLCHECK(xmlGetAttrInt(stepNode, "hasdep", &has_dependence));

                if (s >= SCCL_MAX_NUM_STEPS){
                  WARN("SCCL: too many steps are requested. Max number of steps: %d, requested: %d", SCCL_MAX_NUM_STEPS, s+1);
                  return ncclInternalError;
                }
                if (s < 0){
                  WARN("SCCL: step must be positive: step %d", s);
                  return ncclInternalError;
                }
                struct scclTransfer* sccltran = &sTB->transfers[s];

                sccltran->srcoffset = srcoffset;
                NCCLCHECK(scclGetBufferType(srcbuffer, &sccltran->srcbuffer));
                sccltran->srcoffset = srcoffset;
                NCCLCHECK(scclGetBufferType(dstbuffer, &sccltran->dstbuffer));
                sccltran->dstoffset = dstoffset;

                if (count < 0 || count >= SCCL_MAX_COUNT){
                  WARN("SCCL: count (%d) must be positive and less than %d", count, SCCL_MAX_COUNT);
                  return ncclInternalError;
                }

                sccltran->count = count;
                int hasSend = 0;
                int hasRecv = 0;
                int checkSrc = 0;
                int checkDst = 0;
                if (strcmp(type, "s") == 0){
                  sccltran->type = SCCL_SEND;
                  hasSend = 1;
                  checkSrc = 1;
                } else if (strcmp(type, "r") == 0) {
                  sccltran->type = SCCL_RECV;
                  hasRecv = 1;
                  checkDst = 1;
                } else if (strcmp(type, "rcs") == 0) {
                  sccltran->type = SCCL_RECV_COPY_SEND;
                  hasSend = 1;
                  hasRecv = 1;
                  checkDst = 1;
                } else if (strcmp(type, "rrs") == 0) {
                  sccltran->type = SCCL_RECV_REDUCE_SEND;
                  hasSend = 1;
                  hasRecv = 1;
                  checkSrc = 1;
                } else if (strcmp(type, "rrc") == 0) {
                  sccltran->type = SCCL_RECV_REDUCE_COPY;
                  hasRecv = 1;
                } else if (strcmp(type, "rrcs") == 0) {
                  sccltran->type = SCCL_RECV_REDUCE_COPY_SEND;
                  hasRecv = 1;
                  hasSend = 1;
                  checkSrc = 1;
                  checkDst = 1;
                } else if (strcmp(type, "cpy") == 0) {
                  sccltran->type = SCCL_LOCAL_COPY;
                  checkSrc = 1;
                  checkDst = 1;
                } else if (strcmp(type, "re") == 0) {
                  sccltran->type = SCCL_REDUCE;
                  checkSrc = 1;
                  checkDst = 1;
                } else if (strcmp(type, "nop") == 0) {
                  sccltran->type = SCCL_NO_OP;
                } else {
                  WARN("SCCL: type of transfer is not supported: %s", type);
                  return ncclInternalError;
                }
                if (hasSend){
                  if (sendpeer < 0){
                    WARN("SCCL: there is a send in threadblock %d on GPU %d without a sendpeer.", bid, id);
                    return ncclInvalidUsage;
                  }
                  if (scclChannel == NULL) {
                    WARN("SCCL: something went wrong! Channel should not have been NULL on threadblock %d GPU %d.", bid, id);
                    return ncclInternalError;
                  }
                  scclChannel->nchunksForSendPeer[scclChannel->nsendPeers][count-1]++;
                }
                if (hasRecv){
                  if (recvpeer < 0){
                    WARN("SCCL: there is a recv in threadblock %d on GPU %d without a recvpeer.", bid, id);
                    return ncclInvalidUsage;
                  }
                  if (scclChannel == NULL) {
                    WARN("SCCL: something went wrong! Channel should not have been NULL on threadblock %d GPU %d.", bid, id);
                    return ncclInternalError;
                  }
                  scclChannel->nchunksForRecvPeer[scclChannel->nrecvPeers][count-1]++;
                }

                if (checkSrc) NCCLCHECK(scclCheckBufferBounds(sccltran->srcbuffer, sccltran->srcoffset, nInputChunks, nOutputChunks, nScratchChunks));
                if (checkDst) NCCLCHECK(scclCheckBufferBounds(sccltran->dstbuffer, sccltran->dstoffset, nInputChunks, nOutputChunks, nScratchChunks));

                sccltran->dependentBid = depend_bid;
                sccltran->dependentStep = depend_step;
                if (has_dependence != 0 && has_dependence != 1){
                  WARN("SCCL: has_dependence needs to be 0 or 1, but it was %d", has_dependence);
                  return ncclInternalError;
                }
                sccltran->has_dependence = has_dependence;

                sTB->nsteps = std::max(sTB->nsteps, (uint16_t)(s+1));
              }
            }
            sTB->rid = channelCurrentRelativeThreadBlockIndex[sTB->channelId]++;
            if (sTB->sendpeer >= 0){
              if (scclChannel == NULL) {
                WARN("SCCL: something went wrong! Channel should not have been NULL on threadblock %d GPU %d.", bid, id);
                return ncclInternalError;
              }
              scclChannel->sendPeers[scclChannel->nsendPeers] = sTB->sendpeer;
              scclChannel->nsendPeers++;
            }
            if (sTB->recvpeer >= 0){
              if (scclChannel == NULL) {
                WARN("SCCL: something went wrong! Channel should not have been NULL on threadblock %d GPU %d.", bid, id);
                return ncclInternalError;
              }
              scclChannel->recvPeers[scclChannel->nrecvPeers] = sTB->recvpeer;
              scclChannel->nrecvPeers++;
            }
            if (scclChannel) {
              scclChannel->nBlocksForChannel = std::max(scclChannel->nBlocksForChannel, sTB->rid+1);
              if (scclChannel->nBlocksForChannel > SCCL_MAX_NUM_THREAD_BLOCKS_PER_CHANNEL){
                WARN("SCCL: too many sends/recv per channel. Max allowed %d", SCCL_MAX_NUM_THREAD_BLOCKS_PER_CHANNEL);
                return ncclInvalidUsage;
              }
            }
          }
        }
        // make sure that threblocks are in order. Something like 0, 2, 3 is not allowed.
        for (int i = 1; i < SCCL_MAX_NUM_THREAD_BLOCKS; i++){
          if (blockExists[i] == 1 && blockExists[i-1] == 0){
            WARN("SCCL: threadblock %d is missing", i);
            return ncclInvalidUsage;
          }
        }
      }
    }
  }
  free(xml);
  scclAlgo->isValid = true; // all went well, set isValid to true
  return ncclSuccess;
}

ncclResult_t scclGetAllAlgoFromXMLFilesAndSetComm(struct ncclComm* comm, const char* str){
  INFO(NCCL_ENV, "SCCL_XML_FILES set by environment to %s", str);
  char* tokStr = strdup(str);
  char* tmpStr;
  char* token = strtok_r(tokStr, ":", &tmpStr);
  comm->numberOfSCCAlgorithms = 0;
  while (token) {
    if (comm->numberOfSCCAlgorithms == SCCL_MAX_NUM_ALGOS){
      WARN("SCCL: too many algorithms (%d) specified in environment variable SCCL_XML_FILES. The rest will be ignored.", comm->numberOfSCCAlgorithms);
      break;
    }
    struct scclAlgorithm* scclAlgo = &comm->scclAlgos[comm->numberOfSCCAlgorithms];
    if (scclGetAlgoFromXMLAndSetComm(comm, token, scclAlgo) == ncclSuccess){
      comm->numberOfSCCAlgorithms++;
      INFO(NCCL_INIT, "Parsed SCCL Algorithm %s successfully.", token);
    } else {
      WARN("SCCL: algorithm %s failed to initialize. Will be ignored.", token);
    }
    token = strtok_r(NULL, ",", &tmpStr);
  }
  free(tokStr);
  return ncclSuccess;
}

/****************************/
/* External query functions */
/****************************/

ncclResult_t ncclTopoCpuType(struct ncclTopoSystem* system, int* arch, int* vendor, int* model) {
  *arch = system->nodes[CPU].nodes[0].cpu.arch;
  *vendor = system->nodes[CPU].nodes[0].cpu.vendor;
  *model = system->nodes[CPU].nodes[0].cpu.model;
  return ncclSuccess;
}

NCCL_PARAM(IgnoreCpuAffinity, "IGNORE_CPU_AFFINITY", 0);

ncclResult_t ncclTopoSetAffinity(struct ncclTopoSystem* system, int rank) {
  struct ncclTopoNode* cpu = NULL, *gpu = NULL;
  for (int g=0; g<system->nodes[GPU].count; g++) {
    if (system->nodes[GPU].nodes[g].gpu.rank == rank) {
      gpu = system->nodes[GPU].nodes+g;
      // Find closer CPU
      int cpuIndex = -1, minHops = 0;
      for (int c=0; c<system->nodes[CPU].count; c++) {
        int nHops = system->nodes[GPU].nodes[g].paths[CPU][c].count;
        if (cpuIndex == -1 || nHops < minHops) {
          cpuIndex = c;
          minHops = nHops;
        }
      }
      cpu = system->nodes[CPU].nodes+cpuIndex;
    }
  }
  if (cpu == NULL) {
    WARN("Set CPU affinity : unable to find GPU/CPU for rank %d", rank);
    return ncclInternalError;
  }

  // Query the CPU affinity set we were provided
  cpu_set_t mask;
  SYSCHECK(sched_getaffinity(0, sizeof(cpu_set_t), &mask), "sched_getaffinity");

#ifdef ENABLE_TRACE
  {
    char affinityStr[sizeof(cpu_set_t)*2];
    NCCLCHECK(ncclCpusetToStr(&mask, affinityStr));
    TRACE(NCCL_INIT, "Current affinity for GPU %d is %s", gpu->gpu.dev, affinityStr);
  }
#endif

  // Get the affinity of the CPU close to our GPU.
  cpu_set_t cpuMask = cpu->cpu.affinity;

#ifdef ENABLE_TRACE
  {
    char affinityStr[sizeof(cpu_set_t)*2];
    NCCLCHECK(ncclCpusetToStr(&cpuMask, affinityStr));
    TRACE(NCCL_INIT, "CPU GPU affinity for GPU %d is %s", gpu->gpu.dev, affinityStr);
  }
#endif

  cpu_set_t finalMask;
  if (ncclParamIgnoreCpuAffinity())
    // Ignore the CPU affinity set and use the GPU one instead
    finalMask = cpuMask;
  else
    // Use a subset of the GPU affinity set
    CPU_AND(&finalMask, &mask, &cpuMask);

  // If there is a non empty set, use it to set affinity
  if (CPU_COUNT(&finalMask)) {
    char affinityStr[sizeof(cpu_set_t)*2];
    NCCLCHECK(ncclCpusetToStr(&finalMask, affinityStr));
    INFO(NCCL_INIT, "Setting affinity for GPU %d to %s", gpu->gpu.dev, affinityStr);
    SYSCHECK(sched_setaffinity(0, sizeof(cpu_set_t), &finalMask), "sched_setaffinity");
  }
  return ncclSuccess;
}

ncclResult_t ncclTopoGetNetCount(struct ncclTopoSystem* system, int* count) {
  *count = system->nodes[NET].count;
  return ncclSuccess;
}

ncclResult_t ncclTopoGetCompCap(struct ncclTopoSystem* system, int* ccMin, int* ccMax) {
  if (system->nodes[GPU].count == 0) return ncclInternalError;
  int min, max;
  min = max = system->nodes[GPU].nodes[0].gpu.cudaCompCap;
  for (int g=1; g<system->nodes[GPU].count; g++) {
    min = std::min(min, system->nodes[GPU].nodes[g].gpu.cudaCompCap);
    max = std::max(max, system->nodes[GPU].nodes[g].gpu.cudaCompCap);
  }
  if (ccMin) *ccMin = min;
  if (ccMax) *ccMax = max;
  return ncclSuccess;
}<|MERGE_RESOLUTION|>--- conflicted
+++ resolved
@@ -602,12 +602,8 @@
     }
     if (path->width == maxWidth && path->type == minType) nets[count++] = system->nodes[NET].nodes[n].id;
   }
-<<<<<<< HEAD
   *id = nets[rr % count];
-=======
-  // TODO: net device should be selected based on the XML description of the IB device. this is a hack for when nodes have multiple IB devices and NCCL gets confused about which IB device is close.
-  *id = nets[rank % count];
->>>>>>> 939c528b
+
   free(nets);
   return ncclSuccess;
 }
