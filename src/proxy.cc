--- conflicted
+++ resolved
@@ -219,22 +219,11 @@
     NCCLCHECK(SaveProxy(proxySend, tree->down[0], args));
     NCCLCHECK(SaveProxy(proxyRecv, tree->up, args));
   }
-<<<<<<< HEAD
-  if (pattern == ncclPatternsccl){
-=======
   if (pattern == ncclPatternSccl){
->>>>>>> d71a7e80
     int relativeChannelId = args->channel->id % scclAlgo->nChannels;
     scclChannelInfo* scclChannel = &scclAlgo->scclChannels[relativeChannelId];
     // nsteps is adjusted here for SCCL algo
     for (int i=0; i<scclChannel->nrecvPeers; i++){
-<<<<<<< HEAD
-      args->nsteps = scclChannel->nchunksForRecvPeer[i] * args->nLoops * args->chunkSteps;
-      NCCLCHECK(SaveProxy(proxyRecv, scclChannel->recvPeers[i], args));
-    }
-    for (int i=0; i<scclChannel->nsendPeers; i++){
-      args->nsteps = scclChannel->nchunksForSendPeer[i] * args->nLoops * args->chunkSteps;
-=======
       int nrecvs = 0;
       for (int j = 0; j < SCCL_MAX_COUNT; j++){
         int ntransfersPerOp = DIVUP(j+1,args->scclMaxAllowedCount);
@@ -251,7 +240,6 @@
       }
 
       args->nsteps = nsends * args->nLoops * args->chunkSteps;
->>>>>>> d71a7e80
       NCCLCHECK(SaveProxy(proxySend, scclChannel->sendPeers[i], args));
     }
 
