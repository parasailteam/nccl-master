--- conflicted
+++ resolved
@@ -86,12 +86,8 @@
 ncclResult_t  ncclCommInitRank(ncclComm_t* comm, int nranks, ncclUniqueId commId, int rank);
 ncclResult_t pncclCommInitRank(ncclComm_t* comm, int nranks, ncclUniqueId commId, int rank);
 
-<<<<<<< HEAD
-ncclResult_t  ncclCommInitRankWithScclXML(ncclComm_t* comm, int nranks, ncclUniqueId commId, int rank, const char* xmlFile, scclAlgorithm_t* scclAlgorithm);
-=======
 /*Creates a new communicator with a SCCL Custom Collective described in the XML File*/
 ncclResult_t  ncclCommInitRankWithScclXML(ncclComm_t* comm, int nranks, ncclUniqueId commId, int rank, const char* xmlFile);
->>>>>>> 782b2b24
 
 /* Creates a clique of communicators (single process version).
  * This is a convenience function to create a single-process communicator clique.
@@ -309,24 +305,17 @@
 /*
  * SCCL Collective
  *
-<<<<<<< HEAD
- * Run a SCCL Collective.
-=======
  * Run a SCCL Collective. 
  * Value of count is the maximum of elements send per rank and elements receive per rank.
->>>>>>> 782b2b24
  */
 ncclResult_t ncclCustomCollective(const void* sendbuff, void* recvbuff, size_t count,
     ncclDataType_t datatype, ncclComm* comm, cudaStream_t stream);
 
-<<<<<<< HEAD
 ncclResult_t ncclCustomCollective2D(const void* sendbuff, void* recvbuff, const size_t ld, size_t count,
     ncclDataType_t datatype, ncclComm* comm, cudaStream_t stream);
 
 ncclResult_t ncclCustomCollective2DInfo(std::vector<std::vector<NCCLChunk>>& ncclChunks, scclFlag** deviceScclFlags, int* flagsPerBlock, const size_t ld, size_t count,
     ncclDataType_t datatype, ncclComm* comm, cudaStream_t stream);
-=======
->>>>>>> 782b2b24
 /*
  * Group semantics
  *
